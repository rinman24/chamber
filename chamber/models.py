"""Docstring."""
from CoolProp.HumidAirProp import HAPropsSI
from CoolProp.CoolProp import PropsSI

import chamber.const as const

import numpy as np

import scipy.optimize as opt

class Model(object):
    """Object to hold the state of a heat and mass transfer model."""

    learning_rate = 0.05

    def __init__(self, settings, ref='Mills', rule='mean'):
        """Constructor."""
        self.length = settings['length']
        self.pressure = settings['pressure']
        self.temp_dp = settings['temp_dp']
        self.temp_e = settings['temp_e']
        self.ref = ref
        self.rule = rule
<<<<<<< HEAD
        self.temp_s = (self.temp_e + self.temp_dp)/2
        self.mu_m = None
        self.cp_m = None
=======
        self.temp_s = (self.temp_e + self.temp_dp) / 2
>>>>>>> 4cbf033a
        self.d_12 = None
        self.h_fg = None
        self.k_m = None
        self.m_1e = None
        self.m_1s = None
        self.rho_m = None
<<<<<<< HEAD
        self.mddp = None
        self.q_m = None
        self.nu_m = None
        self.alpha_m = None
        self.beta_m = None
        self.beta_star_m = None
        self.Ra_number = None
=======
        self.solution = None
>>>>>>> 4cbf033a

        self.eval_props()

    def __repr__(self):
        """print(repr(<MODEL>))"""
        pt1 = "settings = dict(length={}, pressure={}, temp_dp={}, temp_e={})"\
            .format(self.length, self.pressure, self.temp_dp, self.temp_e)

        pt2 = "\nModel(settings, ref='{}', rule='{}')"\
            .format(self.ref, self.rule)

        return pt1 + pt2

    def __str__(self):
        """print(str(<MODEL>))"""
        return ('--------- Settings ---------\n'
                'Length:\t\t{:.6g}\n' +
                'Pressure:\t{:.6g}\n' +
                'Reference:\t{}\n' +
                'Rule:\t\t{}\n' +
                'Temp_DP:\t{:.6g}\n' +
                'Temp_e:\t\t{:.6g}\n' +
                'Temp_s:\t\t{:.6g}\n' +
                '-------- Properties --------\n' +
                'D_12:\t\t{:.6g}\n' +
                'h_fg:\t\t{:.6g}\n' +
                'm_1e:\t\t{:.6g}\n' +
                'm_1s:\t\t{:.6g}\n' +
                'rho_m:\t\t{:.6g}'
                ).format(self.length, self.pressure, self.ref, self.rule,
                         self.temp_dp, self.temp_e, self.temp_s, self.d_12,
                         self.h_fg, self.m_1e, self.m_1s, self.rho_m)

    @staticmethod
    def get_ref_state(e_state, s_state, rule):
        """Calculate ref state based on rule."""
        return {'mean': lambda e, s: (e + s) / 2,
                'one-third': lambda e, s: s + (e - s) / 3
                }[rule](e_state, s_state)

    @staticmethod
    def get_bin_diff_coeff(ref_temp, pressure, ref):
        """Get binary diffusion coefficient based on ref."""
        # See Table A.17a in `Mass Transfer` by Mills and Coimbra for details.
        return {'Mills': lambda t, p: 1.97e-5 * (1 / p) * pow(t / 256, 1.685),
                'Marrero': lambda t, p: 1.87e-10 * pow(t, 2.072) / p
                }[ref](ref_temp, pressure / 101325)

    def eval_props(self):
<<<<<<< HEAD
        """Use CoolProp and attributes to evaluate thermo-physical properties."""
        x_1e = HAPropsSI('Y', 'T', self.temp_e, 'T_dp', self.temp_dp, 'P', self.pressure)
=======
        """Use CoolProp and attributes to evaluate thermo-physical properties.
        """
        x_1e = HAPropsSI('Y', 'T', self.temp_e, 'T_dp', self.temp_dp,
                         'P', self.pressure)

>>>>>>> 4cbf033a
        x_1s = HAPropsSI('Y', 'T', self.temp_s, 'RH', 1, 'P', self.pressure)

        ref_x = self.get_ref_state(x_1e, x_1s, self.rule)

        ref_temp = self.get_ref_state(self.temp_e, self.temp_s, self.rule)

        self.mu_m = HAPropsSI('mu', 'T', ref_temp, 'Y', ref_x, 'P', self.pressure)
        self.cp_m = HAPropsSI('cp', 'T', ref_temp, 'Y', ref_x, 'P', self.pressure)
        self.d_12 = self.get_bin_diff_coeff(ref_temp, self.pressure, self.ref)

        self.h_fg = PropsSI('H', 'T', self.temp_s, 'Q', 1, 'water') - \
<<<<<<< HEAD
                    PropsSI('H', 'T', self.temp_s, 'Q', 0, 'water')
        self.k_m = HAPropsSI('k', 'T', ref_temp, 'Y', ref_x, 'P', self.pressure)
        self.m_1e = (x_1e*const.M1)/(x_1e*const.M1 + (1-x_1e)*const.M2)
        self.m_1s = (x_1s*const.M1)/(x_1s*const.M1 + (1-x_1s)*const.M2)
        self.rho_m = 1/HAPropsSI('Vha', 'T', ref_temp, 'Y', ref_x, 'P', self.pressure)
        self.nu_m = self.mu_m/self.rho_m
        self.alpha_m = self.k_m/(self.cp_m * self.rho_m)
        self.beta_m = 1/ref_temp
        self.beta_star_m = (const.M2 - const.M1)/(ref_x*const.M1*(const.M2 - const.M1)/(ref_x*const.M1 + (1-ref_x)*const.M2) + const.M1)

        self.Ra_number = const.GRAVIT_ACCLR*(self.beta_m*(self.temp_s - self.temp_e) + self.beta_star_m*(self.m_1s - self.m_1e))*pow(self.length, 3)/(self.alpha_m*self.nu_m)
=======
            PropsSI('H', 'T', self.temp_s, 'Q', 0, 'water')

        self.k_m = HAPropsSI('k', 'T', ref_temp, 'Y', ref_x,
                             'P', self.pressure)

        self.m_1e = (x_1e * const.M1) /\
            (x_1e * const.M1 + (1 - x_1e) * const.M2)

        self.m_1s = (x_1s * const.M1) /\
            (x_1s * const.M1 + (1 - x_1s) * const.M2)

        self.rho_m = 1 / HAPropsSI('Vha', 'T', ref_temp, 'Y', ref_x,
                                   'P', self.pressure)
>>>>>>> 4cbf033a

    def solve_iteratively(self):
        """Docstring."""
        delta, count = 1, 0
        guess = [1 for _ in range(len(self.unknowns))]
        while abs(delta) > 1e-9:
            sol = opt.fsolve(self.eval_model, guess)
            delta = sol[self.temp_s_loc] - self.temp_s
            self.temp_s += self.learning_rate * delta
            self.eval_props()
            count += 1
        self.set_solution(sol)
        return count

    def eval_model(self, vec_in):
        """Docstring."""
        # These are overridden by the sub-classes that extend this class
        pass

    def set_solution(self):
        """Docstring."""
        # These are overridden by the sub-classes that extend this class
        pass

class OneDimIsoLiqNoRad(Model):
    """Docstring."""

<<<<<<< HEAD
=======
    def __init__(self, settings, ref='Mills', rule='mean'):
        """The f_matrix and j_matrix are constant, can be set in __init__()."""
        super(OneDimIsoLiqNoRad, self).__init__(settings, ref=ref, rule=rule)

        self.unknowns = ['mddp', 'q_m', 'temp_s']
        self.temp_s_loc = 2

>>>>>>> 4cbf033a
    def eval_model(self, vec_in):
        """Docstring."""
        mddp, q_m, temp_s = vec_in
        res = [0 for _ in range(3)]
        res[0] = q_m + (self.k_m / self.length) * (self.temp_e - temp_s)
        res[1] = mddp + \
            (self.rho_m * self.d_12 / self.length) * (self.m_1e - self.m_1s)
        res[2] = mddp * self.h_fg + q_m
        return res

<<<<<<< HEAD
class OneDimIsoLiqBlackRad(Model):
    """Docstring."""

=======
    def set_solution(self, solution):
        """Docstring."""
        self.solution = dict(mddp=solution[0], q_m=solution[1], temp_s=solution[2])

class OneDimIsoLiqBlackRad(Model):
    """Docstring."""

    def __init__(self, settings, ref='Mills', rule='mean'):
        """The f_matrix and j_matrix are constant, can be set in __init__()."""
        super(OneDimIsoLiqBlackRad, self).__init__(settings, ref=ref, rule=rule)

        self.unknowns = ['mddp', 'q_m', 'q_r', 'temp_s']
        self.temp_s_loc = 3

    def eval_model(self, vec_in):
        """Docstring."""
        mddp, q_m, q_r, temp_s = vec_in
        res = [0 for _ in range(4)]
        res[0] = q_m + (self.k_m / self.length) * (self.temp_e - temp_s)
        res[1] = mddp + \
            (self.rho_m * self.d_12 / self.length) * (self.m_1e - self.m_1s)
        res[2] = mddp * self.h_fg + q_m + q_r
        res[3] = q_r - 5.67e-8 * (pow(self.temp_s, 4) - pow(self.temp_e, 4))
        return res

    def set_solution(self, solution):
        """Docstring."""
        self.solution = dict(mddp=solution[0], q_m=solution[1], q_r=solution[2], temp_s=solution[3])

class OneDimIsoLiqGrayRad(Model):
    """Docstring."""

    def __init__(self, settings, eps, ref='Mills', rule='mean'):
        """The f_matrix and j_matrix are constant, can be set in __init__()."""
        super(OneDimIsoLiqGrayRad, self).__init__(settings, ref=ref, rule=rule)

        self.f_matrix = [[0, 0, 0] for _ in range(3)]
        self.set_f_matrix()
        self.j_matrix = [[0, 0, 0] for _ in range(3)]
        self.eps = eps
        self.set_j_matrix()

    def get_f12(self):
        """Docstring."""
        r_1 = const.TUBE_RADIUS / self.length
        r_2 = const.TUBE_RADIUS / self.length
        x_value = 1 + (1 + pow(r_2, 2)) / pow(r_1, 2)
        return (x_value -
                pow(pow(x_value, 2) - 4 * pow(r_2 / r_1, 2), 0.5)) / 2

    def get_f31(self):
        """Docstring."""
        area_1 = const.TUBE_AREA
        area_3 = const.TUBE_CIRCUM * self.length
        return area_1 / area_3 * self.get_f12()

    def set_f_matrix(self):
        """Use geometry of the tube to obtain view factor matrix."""
        # f_matrix = [[0, 0, 0] for _ in range(3)]
        # We know from symmetry that F_12 = F_21
        self.f_matrix[0][1] = self.f_matrix[1][0] = self.get_f12()
        # We also know that F_11 = F_22 = 0, which means that
        # F_13 = F_23 = 1 - F_12
        self.f_matrix[0][2] = self.f_matrix[1][2] = 1 - self.f_matrix[0][1]
        # Use the G_13 = G_31 to calculate F_31
        self.f_matrix[2][0] = self.f_matrix[2][1] = self.get_f31()
        # Everything from 3 that doesn't hit 1 or 2 hits 3
        self.f_matrix[2][2] = 1 - 2 * self.f_matrix[2][0]

    def set_j_matrix(self):
        """"Set the radiosoty matrix using view factors and emissivities."""
        for row in range(3):
            for col in range(3):
                if row == col:
                    self.j_matrix[row][col] = 1 - \
                        (1 - self.eps[row]) * self.f_matrix[row][col]
                else:
                    self.j_matrix[row][col] = -(1 - self.eps[row]) * \
                        self.f_matrix[row][col]

    def solve_j_system(self):
        """Docstring."""
        temp = [self.temp_s, self.temp_e, (self.temp_s + self.temp_e) / 2]
        emiss_vec = [self.eps[i] * const.SIGMA * pow(temp[i], 4)
                     for i in range(3)]
        return np.linalg.solve(self.j_matrix, emiss_vec)

>>>>>>> 4cbf033a
    def eval_model(self, vec_in):
        """Docstring."""
        mddp, q_m, temp_s = vec_in
        res = [0 for _ in range(3)]
<<<<<<< HEAD
        res[0] = q_m + (self.k_m/self.length)*(self.temp_e - temp_s)
        res[1] = mddp + (self.rho_m*self.d_12/self.length)*(self.m_1e -  self.m_1s)
        res[2] = mddp*self.h_fg - (self.k_m/self.length)*(self.temp_e - temp_s) - \
                 5.67e-8*(pow(self.temp_e, 4) - pow(temp_s, 4))
        return res
=======

        # First we need to solve the linear system of radiosity equations
        j_vec = self.solve_j_system()

        print(j_vec, res)
>>>>>>> 4cbf033a
<|MERGE_RESOLUTION|>--- conflicted
+++ resolved
@@ -21,30 +21,21 @@
         self.temp_e = settings['temp_e']
         self.ref = ref
         self.rule = rule
-<<<<<<< HEAD
         self.temp_s = (self.temp_e + self.temp_dp)/2
         self.mu_m = None
         self.cp_m = None
-=======
-        self.temp_s = (self.temp_e + self.temp_dp) / 2
->>>>>>> 4cbf033a
         self.d_12 = None
         self.h_fg = None
         self.k_m = None
         self.m_1e = None
         self.m_1s = None
         self.rho_m = None
-<<<<<<< HEAD
-        self.mddp = None
-        self.q_m = None
         self.nu_m = None
         self.alpha_m = None
         self.beta_m = None
         self.beta_star_m = None
         self.Ra_number = None
-=======
         self.solution = None
->>>>>>> 4cbf033a
 
         self.eval_props()
 
@@ -94,16 +85,11 @@
                 }[ref](ref_temp, pressure / 101325)
 
     def eval_props(self):
-<<<<<<< HEAD
-        """Use CoolProp and attributes to evaluate thermo-physical properties."""
-        x_1e = HAPropsSI('Y', 'T', self.temp_e, 'T_dp', self.temp_dp, 'P', self.pressure)
-=======
         """Use CoolProp and attributes to evaluate thermo-physical properties.
         """
         x_1e = HAPropsSI('Y', 'T', self.temp_e, 'T_dp', self.temp_dp,
                          'P', self.pressure)
 
->>>>>>> 4cbf033a
         x_1s = HAPropsSI('Y', 'T', self.temp_s, 'RH', 1, 'P', self.pressure)
 
         ref_x = self.get_ref_state(x_1e, x_1s, self.rule)
@@ -115,33 +101,26 @@
         self.d_12 = self.get_bin_diff_coeff(ref_temp, self.pressure, self.ref)
 
         self.h_fg = PropsSI('H', 'T', self.temp_s, 'Q', 1, 'water') - \
-<<<<<<< HEAD
-                    PropsSI('H', 'T', self.temp_s, 'Q', 0, 'water')
-        self.k_m = HAPropsSI('k', 'T', ref_temp, 'Y', ref_x, 'P', self.pressure)
-        self.m_1e = (x_1e*const.M1)/(x_1e*const.M1 + (1-x_1e)*const.M2)
-        self.m_1s = (x_1s*const.M1)/(x_1s*const.M1 + (1-x_1s)*const.M2)
-        self.rho_m = 1/HAPropsSI('Vha', 'T', ref_temp, 'Y', ref_x, 'P', self.pressure)
+            PropsSI('H', 'T', self.temp_s, 'Q', 0, 'water')
+
+        self.k_m = HAPropsSI('k', 'T', ref_temp, 'Y', ref_x,
+                             'P', self.pressure)
+
+        self.m_1e = (x_1e * const.M1) /\
+            (x_1e * const.M1 + (1 - x_1e) * const.M2)
+
+        self.m_1s = (x_1s * const.M1) /\
+            (x_1s * const.M1 + (1 - x_1s) * const.M2)
+
+        self.rho_m = 1 / HAPropsSI('Vha', 'T', ref_temp, 'Y', ref_x,
+                                   'P', self.pressure)
+
         self.nu_m = self.mu_m/self.rho_m
         self.alpha_m = self.k_m/(self.cp_m * self.rho_m)
         self.beta_m = 1/ref_temp
         self.beta_star_m = (const.M2 - const.M1)/(ref_x*const.M1*(const.M2 - const.M1)/(ref_x*const.M1 + (1-ref_x)*const.M2) + const.M1)
 
         self.Ra_number = const.GRAVIT_ACCLR*(self.beta_m*(self.temp_s - self.temp_e) + self.beta_star_m*(self.m_1s - self.m_1e))*pow(self.length, 3)/(self.alpha_m*self.nu_m)
-=======
-            PropsSI('H', 'T', self.temp_s, 'Q', 0, 'water')
-
-        self.k_m = HAPropsSI('k', 'T', ref_temp, 'Y', ref_x,
-                             'P', self.pressure)
-
-        self.m_1e = (x_1e * const.M1) /\
-            (x_1e * const.M1 + (1 - x_1e) * const.M2)
-
-        self.m_1s = (x_1s * const.M1) /\
-            (x_1s * const.M1 + (1 - x_1s) * const.M2)
-
-        self.rho_m = 1 / HAPropsSI('Vha', 'T', ref_temp, 'Y', ref_x,
-                                   'P', self.pressure)
->>>>>>> 4cbf033a
 
     def solve_iteratively(self):
         """Docstring."""
@@ -169,8 +148,6 @@
 class OneDimIsoLiqNoRad(Model):
     """Docstring."""
 
-<<<<<<< HEAD
-=======
     def __init__(self, settings, ref='Mills', rule='mean'):
         """The f_matrix and j_matrix are constant, can be set in __init__()."""
         super(OneDimIsoLiqNoRad, self).__init__(settings, ref=ref, rule=rule)
@@ -178,7 +155,6 @@
         self.unknowns = ['mddp', 'q_m', 'temp_s']
         self.temp_s_loc = 2
 
->>>>>>> 4cbf033a
     def eval_model(self, vec_in):
         """Docstring."""
         mddp, q_m, temp_s = vec_in
@@ -189,11 +165,6 @@
         res[2] = mddp * self.h_fg + q_m
         return res
 
-<<<<<<< HEAD
-class OneDimIsoLiqBlackRad(Model):
-    """Docstring."""
-
-=======
     def set_solution(self, solution):
         """Docstring."""
         self.solution = dict(mddp=solution[0], q_m=solution[1], temp_s=solution[2])
@@ -281,21 +252,11 @@
                      for i in range(3)]
         return np.linalg.solve(self.j_matrix, emiss_vec)
 
->>>>>>> 4cbf033a
     def eval_model(self, vec_in):
         """Docstring."""
         mddp, q_m, temp_s = vec_in
         res = [0 for _ in range(3)]
-<<<<<<< HEAD
-        res[0] = q_m + (self.k_m/self.length)*(self.temp_e - temp_s)
-        res[1] = mddp + (self.rho_m*self.d_12/self.length)*(self.m_1e -  self.m_1s)
-        res[2] = mddp*self.h_fg - (self.k_m/self.length)*(self.temp_e - temp_s) - \
-                 5.67e-8*(pow(self.temp_e, 4) - pow(temp_s, 4))
-        return res
-=======
-
         # First we need to solve the linear system of radiosity equations
         j_vec = self.solve_j_system()
 
-        print(j_vec, res)
->>>>>>> 4cbf033a
+        print(j_vec, res)