"""Constants for the UCSD Chamber Experiment."""
from datetime import datetime
from decimal import Decimal
from math import log, sqrt
from os import getcwd

import pytz

#Constants for laser.py
# ZnSe port parameters (From Spec Sheet)
D_PORT = 2.286e-2 # 2.286 cm         [X]
R_PORT = 1.143e-2 # 1.143 cm         [X]
A_PORT = 4.104e-4 # 4.104 cm^2       [X]

# Beam Parameters
"""
The cross-sectional area of the beam is chosen to be half of the area of the ZnSe aperature. As a
result, the radius of the beam will be smaller by a factor of 1/sqrt(2).
LAM  : wavelength of radiation
W_0  : beam radius at laser head
POW  : total power transmitted by the beam
Z_0  : Rayleigh length at the laser head
W_COL: beam radius after collimation
D_B  : diamter of the beam after collimation
A_CB : cross-sectional area of the beam after collimation
"""
LAM = 10.59e-6 # 10.59 microns          [X]
W_0 = 0.9e-3 # 0.9 mm                   [X]
POW = 20 # 20 W                         [X]
Z_0 = 24.03e-2 # 24.03 cm               [X]
W_COL = 8.082e-3 # 8.082 mm             [X]
D_B = 1.616e-2 # 1.616 cm               [X]
A_CB = 2.052e-4 # 2.052 cm^2            [X]

# Stefan Tube Dimensions
D_IN_TUBE = 2.286e-2 # 2.286 cm         [X]
R_IN_TUBE = 1.143e-2 # 1.143 cm         [X]
A_C_TUBE = 4.104e-4 # 4.104 cm^2        [X]
D_OUT_TUBE = 3.4e-2 # 3.4 cm            [X]
R_OUT_TUBE = 1.7e-2 # 1.7 cm            [X]
H_IN_TUBE = 4.572e-2 # 4.572 cm         [X]
H_OUT_TUBE = 5.129e-2 # 5.129 cm        [X]
H_TUBE_BASE = 5.57e-3 # 5.57 mm         [X]

# Gaussian Beam Constants
HWHM_COEFF_W = sqrt(2*log(2))/2 # 0.589 [X]


#CONSTANTS FOR water.py
# Liquid Water Optical Properties at 10.59 microns
K_ABS_10P6 = 8.218e4 # 82,180 m^{-1}    []
K_EXT_10P6 = 6.925e-2 # 0.06925         []
L_K_ABS = 1.22e-5 # 12 microns          []


# Molecular weights
M1 = 18.015
M2 = 28.964
# # Liquid Water Thermal Properties
# # (273.15 to 373.15 K)
# K_L_COEFF = [-2.9064388, 2.692925e-2, -6.8256489e-05, 5.858084e-08]
# C_L_COEFF = [1.1844879e+06, -2.1559968e+04, 1.6404218e+02, -6.6524994e-01, 1.5161227e-03,
#              -1.8406899e-06, 9.2992482e-10]
# RHO_L_COEFF = [-7.2156278e+04, 1.1366432e+03, -7.0513426e+00, 2.1835039e-02, -3.3746407e-05,
#                2.0814924e-08]

#Hardy Equation Constants
G_COEF = (-2.8365744e3, -6.028076559e3, 1.954263612e1, -2.737830188e-2, 1.6261698e-5,
          7.0229056e-10, -1.8680009e-13, 2.7150305)
A_COEF = (-1.6302041e-1, 1.8071570e-3, -6.7703064e-6, 8.5813609e-9)
B_COEF = (-5.9890467e1, 3.4378043e-1, -7.7326396e-4, 6.3405286e-7)


#CONSTANTS FOR sqldb.py
# MySQL querry Constants
ADD_SETTING_M_F = ("INSERT INTO Setting "
                   "(IsMass, InitialDewPoint, InitialDuty, InitialPressure, InitialTemp, TimeStep)"
                   " VALUES "
                   "(%(IsMass)s, %(InitialDewPoint)s, %(InitialDuty)s, %(InitialPressure)s, "
                   "%(InitialTemp)s, %(TimeStep)s)")

ADD_SETTING_M_T = ("INSERT INTO Setting "
                   "(IsMass, InitialDewPoint, InitialDuty, InitialMass, InitialPressure, InitialTemp, TimeStep)"
                   " VALUES "
                   "(%(IsMass)s, %(InitialDewPoint)s, %(InitialDuty)s, %(InitialMass)s, %(InitialPressure)s, "
                   "%(InitialTemp)s, %(TimeStep)s)")

ADD_TEST = ("INSERT INTO Test "
            "(Author, DateTime, Description, SettingID, TubeID)"
            " VALUES "
            "(%(Author)s, %(DateTime)s, %(Description)s, %(SettingID)s, %(TubeID)s)")

ADD_OBS_M_T = ("INSERT INTO Observation "
               "(CapManOk, DewPoint, Duty, Idx, Mass, OptidewOk, PowOut, PowRef, Pressure, TestID)"
               " VALUES "
               "(%(CapManOk)s, %(DewPoint)s, %(Duty)s, %(Idx)s, %(Mass)s, %(OptidewOk)s, %(PowOut)s,"
               " %(PowRef)s, %(Pressure)s, %(TestID)s)")

ADD_OBS_M_F = ("INSERT INTO Observation "
               "(CapManOk, DewPoint, Duty, Idx, OptidewOk, PowOut, PowRef, Pressure, TestID)"
               " VALUES "
               "(%(CapManOk)s, %(DewPoint)s, %(Duty)s, %(Idx)s, %(OptidewOk)s, %(PowOut)s,"
               " %(PowRef)s, %(Pressure)s, %(TestID)s)")

ADD_TEMP = ("INSERT INTO TempObservation "
            "(ObservationID, ThermocoupleNum, Temperature)"
            " VALUES "
            "(%s, %s, %s)")

ADD_TUBE = ("INSERT INTO Tube "
            "(DiameterIn, DiameterOut, Length, Material, Mass)"
            " VALUES "
            "(%(DiameterIn)s, %(DiameterOut)s, %(Length)s, %(Material)s, %(Mass)s)")

ADD_UNIT = ("INSERT INTO Unit "
            "(Duty, Length, Mass, Power, Pressure, Temperature, Time)"
            " VALUES "
            "(%(Duty)s, %(Length)s, %(Mass)s, %(Power)s, %(Pressure)s, %(Temperature)s, %(Time)s)")

FIND_SETTING_M_F = ("SELECT SettingID FROM Setting WHERE "
                    "    IsMass = %(IsMass)s AND"  
                    "    InitialDewPoint = %(InitialDewPoint)s AND"
                    "    InitialDuty = %(InitialDuty)s AND"
                    "    InitialPressure = %(InitialPressure)s AND"
                    "    InitialTemp = %(InitialTemp)s AND"
                    "    TimeStep = %(TimeStep)s;")

FIND_SETTING_M_T = ("SELECT SettingID FROM Setting WHERE "
                    "    IsMass = %(IsMass)s AND"  
                    "    InitialDewPoint = %(InitialDewPoint)s AND"
                    "    InitialDuty = %(InitialDuty)s AND"
                    "    InitialMass = %(InitialMass)s AND"
                    "    InitialPressure = %(InitialPressure)s AND"
                    "    InitialTemp = %(InitialTemp)s AND"
                    "    TimeStep = %(TimeStep)s;")

FIND_TEST = ("SELECT TestID FROM Test WHERE "
             "    DateTime='{}'")

FIND_TUBE = ("SELECT TubeID FROM Tube WHERE "
             "    DiameterIn = %(DiameterIn)s AND"
             "    DiameterOut = %(DiameterOut)s AND"
             "    Length = %(Length)s AND"
             "    Material = %(Material)s AND"
             "    Mass = %(Mass)s")

# MySQL Tables Constants
TABLES = []
TABLES.append(('UnitTest',
           "CREATE TABLE UnitTest ("
           "    UnitTestID TINYINT UNSIGNED NOT NULL AUTO_INCREMENT,"
           "    Number DECIMAL(5,2) NULL,"
           "    String VARCHAR(30) NULL,"
           "  PRIMARY KEY (`UnitTestID`)"
           ");"))
TABLES.append(('Unit',
               "CREATE TABLE Unit ("
               "    Duty VARCHAR(30) NOT NULL,"
               "    Length VARCHAR(30) NOT NULL,"
               "    Mass VARCHAR(30) NOT NULL,"
               "    Power VARCHAR(30) NOT NULL,"
               "    Pressure VARCHAR(30) NOT NULL,"
               "    Temperature VARCHAR(30) NOT NULL,"
               "    Time VARCHAR(30) NOT NULL"
               ");"))
TABLES.append(('Tube',
               "CREATE TABLE Tube("
               "    TubeID TINYINT UNSIGNED NOT NULL AUTO_INCREMENT,"
               "    DiameterIn DECIMAL(7, 7) NOT NULL,"
               "    DiameterOut DECIMAL(7, 7) NOT NULL,"
               "    Length DECIMAL(4, 4) NOT NULL,"
               "    Material VARCHAR(30) NOT NULL,"
               "    Mass DECIMAL(7, 7) NOT NULL,"
               "  PRIMARY KEY (TubeID)"
               ");"))
TABLES.append(('Setting',
               "CREATE TABLE Setting("
               "    SettingID SERIAL,"
               "    IsMass BOOLEAN DEFAULT 1,"
               "    InitialDewPoint DECIMAL(5, 2) NOT NULL,"
               "    InitialDuty DECIMAL(4, 1) NOT NULL,"
               "    InitialMass DECIMAL(7, 7),"
               "    InitialPressure MEDIUMINT UNSIGNED NOT NULL,"
               "    InitialTemp DECIMAL(5, 2) NOT NULL,"
               "    TimeStep DECIMAL(4, 2) NOT NULL,"
               "  PRIMARY KEY (SettingID)"
               ");"))
TABLES.append(('Test',
               "CREATE TABLE Test("
               "    TestID SERIAL,"
               "    Author VARCHAR(30) NOT NULL,"
               "    DateTime DATETIME NOT NULL,"
               "    Description VARCHAR(500) NOT NULL,"
               "    SettingID BIGINT UNSIGNED NOT NULL,"
               "    TubeID TINYINT UNSIGNED NOT NULL,"
               "  PRIMARY KEY (TestID),"
               "  FOREIGN KEY (SettingID) REFERENCES Setting(SettingID)"
               "    ON UPDATE CASCADE ON DELETE RESTRICT,"
               "  FOREIGN KEY (TubeID) REFERENCES Tube(TubeID)"
               "    ON UPDATE CASCADE ON DELETE RESTRICT"
               ");"))
TABLES.append(('Observation',
               "CREATE TABLE Observation("
               "    ObservationID SERIAL,"
               "    CapManOk TINYINT(1) NOT NULL,"
               "    DewPoint DECIMAL(5, 2) NOT NULL,"
               "    Duty DECIMAL(4, 1) NOT NULL,"
               "    Idx MEDIUMINT UNSIGNED NOT NULL,"
               "    Mass DECIMAL(7, 7),"
               "    OptidewOk TINYINT(1) NOT NULL,"
               "    PowOut DECIMAL(6, 4) NOT NULL,"
               "    PowRef DECIMAL(6, 4) NOT NULL,"
               "    Pressure MEDIUMINT UNSIGNED NOT NULL,"
               "    TestID BIGINT UNSIGNED NOT NULL,"
               "  PRIMARY KEY (ObservationID),"
               "  FOREIGN KEY (TestID) REFERENCES Test(TestID)"
               "    ON UPDATE CASCADE ON DELETE RESTRICT"
               ");"))
TABLES.append(('TempObservation',
               "CREATE TABLE TempObservation("
               "    TempObservationID SERIAL,"
               "    Temperature DECIMAL(5, 2),"
               "    ThermocoupleNum TINYINT(2) UNSIGNED NOT NULL,"
               "    ObservationID BIGINT UNSIGNED NOT NULL,"
               "  PRIMARY KEY (TempObservationID),"
               "  FOREIGN KEY (ObservationID) REFERENCES Observation(ObservationID)"
               "    ON UPDATE CASCADE ON DELETE RESTRICT"
               ");"))


#Constant for Table Drop
TABLE_NAME_LIST = [table[0] for table in reversed(TABLES)]


#MySql Tube and Unit Constants
TUBE_DATA = {'DiameterIn': 0.03, 'DiameterOut': 0.04, 'Length': 0.06,
             'Material': 'Delrin', 'Mass': 0.0657957}

UNIT_DATA = {'Duty': 'Percent', 'Length': 'Meter', 'Mass': 'Kilogram', 'Power': 'Watt',
             'Pressure': 'Pascal', 'Temperature': 'Kelvin', 'Time': 'Second'}


#Constants for views.py
#MySql Querries for views.py
VIEWS = []
VIEWS.append(('UnitTest',
           "CREATE TABLE UnitTest ("
           "    UnitTestID TINYINT UNSIGNED NOT NULL AUTO_INCREMENT,"
           "    Number DECIMAL(5,2) NULL,"
           "    String VARCHAR(30) NULL,"
           "  PRIMARY KEY (`UnitTestID`)"
           ");"))
VIEWS.append(('Results',
           "CREATE TABLE Results("
           "    ResultsID SERIAL,"
           "    TestID BIGINT UNSIGNED NOT NULL," 
           "  PRIMARY KEY (`ResultsID`)"      
           ");"))
VIEWS.append(('NormalizedMass',
           "CREATE TABLE NormalizedMass("
           "    NormalizedMassID SERIAL,"
           "    TestID BIGINT UNSIGNED NOT NULL,"           
           "    NormalizedMass DECIMAL(8, 7),"
           "  PRIMARY KEY (`NormalizedMassID`)"
           ");"))

VIEW_NAME_LIST = [view[0] for view in VIEWS]

ADD_NORM_MASS = ("INSERT INTO NormalizedMass "
                 "(TestID, NormalizedMass)"
                 " VALUES "
                 "(%s, %s)")

GET_TEST_ID_NM = "SELECT TestID FROM NormalizedMass WHERE TestID={} LIMIT 1"

GET_MASS = "SELECT Mass FROM Observation WHERE TestID={}"

GET_DEW_POINT = "SELECT DewPoint FROM Observation WHERE TestID={}"

GET_PRESSURE = "SELECT Pressure FROM Observation WHERE TestID={}"

GET_SUM_TEMP = "SELECT SUM(Temperature) FROM TempObservation WHERE ObservationID={}"

GET_OBS_ID = "SELECT ObservationID FROM Observation WHERE TestID={}"

<<<<<<< HEAD
GET_AVG_TEMP = ("SELECT AVG(Temperature) FROM TempObservation AS Temp INNER JOIN Observation "
                "AS Obs ON Temp.ObservationID=Obs.ObservationID INNER JOIN Test ON "
                "Obs.TestID=Test.TestID WHERE Test.TestID={} GROUP BY Obs.ObservationID")
=======
TUBE_RADIUS = 0.015 #[m]
>>>>>>> 6d14b4a9
<|MERGE_RESOLUTION|>--- conflicted
+++ resolved
@@ -283,10 +283,8 @@
 
 GET_OBS_ID = "SELECT ObservationID FROM Observation WHERE TestID={}"
 
-<<<<<<< HEAD
 GET_AVG_TEMP = ("SELECT AVG(Temperature) FROM TempObservation AS Temp INNER JOIN Observation "
                 "AS Obs ON Temp.ObservationID=Obs.ObservationID INNER JOIN Test ON "
                 "Obs.TestID=Test.TestID WHERE Test.TestID={} GROUP BY Obs.ObservationID")
-=======
-TUBE_RADIUS = 0.015 #[m]
->>>>>>> 6d14b4a9
+
+TUBE_RADIUS = 0.015 #[m]