"""
Nondimensional parameters.

Attributes
----------
    RADIUS : float
        Inside radius of Stefan tube used in experiments

Functions
---------
    get_schmidt
    get_grashof
    get_prandtl
    get_sherwood

"""

from math import log

from chamber.models import props
from chamber import const

RADIUS = 0.015


def get_schmidt(p, t, t_dp, ref):
    """
    Get Schmidt number for vapor mixture.

    This function uses the humid air property getter functions in props.py to
    calculate the Schmidt number, the ratio of momentum diffusivity and
    mass diffusivity, of the vapor liquid mixture.

    Parameters
    ----------
    p : int or float
        Pressure in Pa
    t : int or float
        Dry bulb temperature in K
    t_dp : int or float
        Dew point temperature in K
    ref : {'Mills', 'Marrero', 'constant'}
        Reference for binary species diffusiity, see ``Notes``

    Returns
    -------
    float
        The schmidt number for the vapor mixture

    Examples
    --------
    >>> p = 101325
    >>> t = 290
    >>> t_dp = 280
    >>> get_schmidt(p, t, t_dp, 'Mills')
    0.6104149007992397

    Notes
    -----
    For more information regarding the choices for `ref` see Appendix of [1]_.

    References
    ----------
    .. [1] Mills, A. F. and Coimbra, C. F. M., 2016
       *Mass Transfer: Third Edition*, Temporal Publishing, LLC.

    """
    # Get vapor properties
    d_12 = props.get_d_12(p, t, t_dp, ref)
    rho = props.get_rho_m(p, t, t_dp)
    mu = props.get_mu(p, t, t_dp)
    nu = mu/rho

    # Calculate Schmidt number
    schmidt = nu/d_12
    return schmidt


<<<<<<< HEAD
def get_grashof(p, t, t_dp, t_s):
    """
    Get Grashof number for vapor mixture.

    This function uses the humid air property getter functions in props.py to
    calculate the Grashof number, the ratio of the buoyant force and
    the viscous force, of the vapor liquid mixture.
=======
def get_grashof(p, t_e, t_dp, t_s):
    """Get Grashof number for vapor mixture.
>>>>>>> 1924d856

    Parameters
    ----------
    p : int or float
<<<<<<< HEAD
        Pressure in Pa
    t : int or float
        Dry bulb temperature in K
=======
        Pressure in Pa.
    t_e : int or float
        Dry bulb temperature in K.
>>>>>>> 1924d856
    t_dp : int or float
        Dew point temperature in K
    t_s : int or float
        Saturated liquid surface temperature in K

    Returns
    -------
    float
        The Grashof number for the vapor mixture

    Examples
    --------
    >>> p = 101325
    >>> t_e = 290
    >>> t_dp = 280
    >>> t_s = 289.5
<<<<<<< HEAD
    >>> get_grashof(p, t, t_dp, t_s)
=======
    >>> params.get_grashof(p, t_e, t_dp, t_s)
>>>>>>> 1924d856
    230.11072973650792

    """
    # Constants
    g = const.ACC_GRAV
    radius = RADIUS

    # Calculate water vapor parameters
    gamma_1 = props.get_gamma(p, t_e, t_dp)
    m_1s = props.get_m_1_sat(p, t_s)
    m_1e = props.get_m_1(p, t_e, t_dp)

    # Get vapor properties
    rho = props.get_rho_m(p, t_e, t_dp)
    mu = props.get_mu(p, t_e, t_dp)
    nu = mu/rho
    beta = 1/t_e

    # Calculate Grashof number (Gr)
    grashof = (g
               * (gamma_1*rho*(m_1s - m_1e) + beta*(t_s - t_e))
               * pow(radius, 3)
               / pow(nu, 2))

    if grashof < 0:
        return 0
    else:
        return grashof


def get_prandtl(p, t, t_dp):
    """
    Get Prandtl number for vapor mixture.

    This function uses the humid air property getter functions in props.py to
    calculate the Prandtl number, the ratio of momentum diffusivity and
    thermal diffusivity, of the vapor liquid mixture.

    Parameters
    ----------
    p : int or float
        Pressure in Pa
    t : int or float
        Dry bulb temperature in K
    t_dp : int or float
        Dew point temperature in K

    Returns
    -------
    float
        The Prandtl number for the vapor mixture

    Examples
    --------
    >>> p = 101325
    >>> t = 290
    >>> t_dp = 280
    >>> get_prandtl(p, t, t_dp)
    0.7146248666414813

    """
    # Get vapor properties
    alpha = props.get_alpha_m(p, t, t_dp)
    rho = props.get_rho_m(p, t, t_dp)
    mu = props.get_mu(p, t, t_dp)
    nu = mu/rho

    # Calculate Prandtl number (Pr)
    prandtl = nu/alpha
    return prandtl


def get_sherwood(l, m_dot_pp, p, t, t_dp, t_s, ref):
    """
    Get Sherwood number for vapor mixture.

    This function uses the humid air property getter functions in props.py to
    calculate the Sherwood number, the ratio of convective mass transfer and
    diffusive mass transport, of the vapor liquid mixture.

    Parameters
    ----------
    l : int or float
        The length of the stefan tube from the water surface in m
    m_dot_pp : int or float
        The evaporation flux in kg/s/m:math:`^3`
    p : int or float
        Pressure in Pa.
    t : int or float
        Dry bulb temperature in K
    t_dp : int or float
        Dew point temperature in K
    t_s : int or float
        Saturated liquid surface temperature in K
    ref : {'Mills', 'Marrero', 'constant'}
        Reference for binary species diffusiity, see ``Notes``

    Returns
    -------
    float
        The Sherwood number for the vapor mixture

    Examples
    --------
    >>> l = 0.044
    >>> m_dot_pp = 1.2e-6
    >>> p = 101325
    >>> t = 290
    >>> t_dp = 280
    >>> t_s = 289
    >>> ref = 'constant'
    >>> get_sherwood(l, m_dot_pp, p, t, t_dp, t_s, ref)
    0.3540373651492251

    Notes
    -----
    For more information regarding the choices for `ref` see Appendix of [1]_.

    References
    ----------
    .. [1] Mills, A. F. and Coimbra, C. F. M., 2016
       *Mass Transfer: Third Edition*, Temporal Publishing, LLC.

    """
    # Get vapor properties
    beta_m1 = props.get_beta_m1(p, t, t_dp, t_s)
    d_12 = props.get_d_12(p, t, t_dp, ref)
    rho = props.get_rho_m(p, t, t_dp)

    # Calculate Sherwood number (Sh)
    sherwood = m_dot_pp*l/(rho*d_12*log(1+beta_m1))
    return sherwood<|MERGE_RESOLUTION|>--- conflicted
+++ resolved
@@ -76,7 +76,7 @@
     return schmidt
 
 
-<<<<<<< HEAD
+
 def get_grashof(p, t, t_dp, t_s):
     """
     Get Grashof number for vapor mixture.
@@ -84,23 +84,13 @@
     This function uses the humid air property getter functions in props.py to
     calculate the Grashof number, the ratio of the buoyant force and
     the viscous force, of the vapor liquid mixture.
-=======
-def get_grashof(p, t_e, t_dp, t_s):
-    """Get Grashof number for vapor mixture.
->>>>>>> 1924d856
-
-    Parameters
-    ----------
-    p : int or float
-<<<<<<< HEAD
+
+    Parameters
+    ----------
+    p : int or float
         Pressure in Pa
     t : int or float
         Dry bulb temperature in K
-=======
-        Pressure in Pa.
-    t_e : int or float
-        Dry bulb temperature in K.
->>>>>>> 1924d856
     t_dp : int or float
         Dew point temperature in K
     t_s : int or float
@@ -117,11 +107,7 @@
     >>> t_e = 290
     >>> t_dp = 280
     >>> t_s = 289.5
-<<<<<<< HEAD
     >>> get_grashof(p, t, t_dp, t_s)
-=======
-    >>> params.get_grashof(p, t_e, t_dp, t_s)
->>>>>>> 1924d856
     230.11072973650792
 
     """
