"""Test sqldb."""
import configparser
from datetime import datetime
from decimal import Decimal
import os
from pathlib import Path
import pickle as pkl
from shutil import move

from math import isclose

import mysql.connector
import nptdms
import pandas as pd
import pytest

from chamber.analysis import experiments
from chamber.data import sqldb

config = configparser.ConfigParser()
config.read('config.ini')

# ----------------------------------------------------------------------------
# DML constants
# ----------------------------------------------------------------------------
# Get full tables
GET_TUBE = 'SELECT * FROM Tube'
GET_SETTING = 'SELECT * FROM Setting WHERE SettingID={}'
GET_TEST = 'SELECT * FROM Test WHERE TestID={}'

# Get general table statistics
GET_STATS_TEST_ID = ('SELECT COUNT({0}), SUM({0}), VARIANCE({0}), AVG({0}),'
                     ' MIN({0}), MAX({0}) FROM {2} WHERE TestId={1}')

GET_BIT_STATS = ('SELECT COUNT({0}), SUM({0}), VARIANCE({0}), AVG({0}), '
                 'MIN(CAST({0} AS UNSIGNED)), MAX(CAST({0} AS UNSIGNED)) '
                 'FROM {2} WHERE TestId={1}')

# Get specific rows from tables
GET_TEMP_OBS = ("SELECT Temperature, ThermocoupleNum"
                " FROM TempObservation"
                " WHERE TestId={} AND Idx={}"
                " ORDER BY ThermocoupleNum ASC;")

# ----------------------------------------------------------------------------
# Test `create_tables` global variables
BAD_TABLE = [("Tube",
              "CREATE TABLE `Tube` ("
              "  `TubeId` TINYINT(3) UNSIGNED NOT NULL AUTO_INCREMENT,"
              "  `DiameterIn` DECIMAL(7,7) UNSIGNED NOT NULL,"
              "  `DiameterOut` DECIMAL(7,7) UNSIGNED NOT NULL,"
              "  `Length` DECIMAL(4,4) UNSIGNED NOT NULL,"
              "  `Material` VARCHAR(50) NOT NULL,"
              "  `Mass` DECIMAL(7,7) UNSIGNED NOT NULL,"
              "  PRIMARY KEY (`TubeId`))"
              "  ENGINE = InnoDB"
              "  DEFAULT CHARACTER SET = latin1;")]

# ----------------------------------------------------------------------------
# Test `add_tube_info` global variables
TUBE_TABLE = [(1, Decimal('0.0300000'), Decimal('0.0400000'),
               Decimal('0.0600000'), 'Delrin', Decimal('0.0873832'))]

# ----------------------------------------------------------------------------
# Test `_setting_exists` global variables
SETTINGS_TEST_1 = dict(
    Duty=10, IsMass=1, Pressure=100000, Reservoir=1, Temperature=300,
    TimeStep='1.00', TubeId=1
    )
SETTINGS_TEST_2 = dict(
    Duty=20, IsMass=0, Pressure=110000, Reservoir=0, Temperature=270,
    TimeStep='5.00', TubeId=2
    )

# ----------------------------------------------------------------------------
# Test `_get_temp_info` and `_add_temp_info` global variables
TEST_INDEX = 7
TC_INDEX = 7

# ----------------------------------------------------------------------------
# Test `_get_setting_info` global variables
TDMS_01_SETTING = dict(
    Duty='0.0', IsMass=0, Pressure=100000, Reservoir=0, Temperature=290,
    TimeStep='1.00', TubeId=1
    )
TDMS_02_SETTING = dict(
    Duty='5.0', IsMass=1, Pressure=100000, Reservoir=0, Temperature=290,
    TimeStep='1.00', TubeId=1
    )
TDMS_03_SETTING = dict(
    Duty='0.0', IsMass=0, Pressure=100000, Reservoir=1, Temperature=290,
    TimeStep='1.00', TubeId=1
    )
TDMS_04_SETTING = dict(
    Duty='5.0', IsMass=1, Pressure=100000, Reservoir=1, Temperature=290,
    TimeStep='1.00', TubeId=1
    )

# ----------------------------------------------------------------------------
# Test `_get_test_info` and `_test_exists` global variables
TDMS_01_TEST = dict(Author='author_1',
                    DateTime=datetime(2018, 6, 28, 17, 29, 39),
                    Description='Duty 0; Resevoir Off; IsMass No')
TDMS_02_TEST = dict(Author='author_2',
                    DateTime=datetime(2018, 6, 28, 17, 41, 18),
                    Description='Duty 5; Resevoir Off; IsMass Yes')
TDMS_03_TEST = dict(Author='author_3',
                    DateTime=datetime(2018, 6, 28, 17, 38, 23),
                    Description='Duty 0; Resevoir On; IsMass No')
TDMS_04_TEST = dict(Author='author_4',
                    DateTime=datetime(2018, 6, 28, 17, 42, 32),
                    Description='Duty 5; Resevoir On; IsMass Yes')

# ----------------------------------------------------------------------------
# Test `_get_obs_info` global variables
TDMS_01_OBS_07 = dict(CapManOk=1, DewPoint='286.57', Idx=9, OptidewOk=1,
                      PowOut='0.0002', PowRef='-0.0001', Pressure=99942)
TDMS_02_OBS_07 = dict(CapManOk=1, DewPoint='286.84', Idx=11, OptidewOk=1,
                      PowOut='0.0002', PowRef='0.0000', Pressure=99929,
                      Mass='0.0994313')
TDMS_03_OBS_07 = dict(CapManOk=1, DewPoint='286.69', Idx=9, OptidewOk=1,
                      PowOut='0.0001', PowRef='0.0001', Pressure=99933)
TDMS_04_OBS_07 = dict(CapManOk=1, DewPoint='286.94', Idx=9, OptidewOk=1,
                      PowOut='0.0003', PowRef='0.0000', Pressure=99924,
                      Mass='0.0994310')

# ----------------------------------------------------------------------------
# Test `_add_setting_info` global variables
TDMS_01_ADD_SETTING = [(
    1, Decimal('0.0'), 0, 100000, Decimal('290.0'), Decimal('1.00'), 0, 1
    )]
TDMS_02_ADD_SETTING = [(
    2, Decimal('5.0'), 1, 100000, Decimal('290.0'), Decimal('1.00'), 0, 1
    )]
TDMS_03_ADD_SETTING = [(
    3, Decimal('0.0'), 0, 100000, Decimal('290.0'), Decimal('1.00'), 1, 1
    )]
TDMS_04_ADD_SETTING = [(
    4, Decimal('5.0'), 1, 100000, Decimal('290.0'), Decimal('1.00'), 1, 1
    )]

# ----------------------------------------------------------------------------
# Test `_add_test_info` global variables
TDMS_01_ADD_TEST = [(1, 'author_1', datetime(2018, 6, 28, 17, 29, 39),
                     'Duty 0; Resevoir Off; IsMass No', 1)]
TDMS_02_ADD_TEST = [(2, 'author_2', datetime(2018, 6, 28, 17, 41, 18),
                     'Duty 5; Resevoir Off; IsMass Yes', 2)]
TDMS_03_ADD_TEST = [(3, 'author_3', datetime(2018, 6, 28, 17, 38, 23),
                     'Duty 0; Resevoir On; IsMass No', 3)]
TDMS_04_ADD_TEST = [(4, 'author_4', datetime(2018, 6, 28, 17, 42, 32),
                     'Duty 5; Resevoir On; IsMass Yes', 4)]

# ----------------------------------------------------------------------------
# Test `_add_obs_info` global variables
OBS_COLS = ['Idx', 'PowOut', 'PowRef', 'Pressure', 'TestId', 'Mass']
OBS_BIT_COLS = ['CapManOk', 'OptidewOk']
OBS_STATS_1 = pd.DataFrame(dict(
    idx=['cnt', 'sum', 'var', 'avg', 'min', 'max'],
    CapManOk=[27, 27, 0, 1, 1, 1],
    DewPoint=[27, 7737.23, 7.05624142660792e-4, 286.564074, 286.52, 286.63],
    Idx=[27, 405, 60.666666666666664, 15, 2, 28],
    Mass=[0, None, None, None, None, None],
    OptidewOk=[27, 27, 0, 1, 1, 1],
    PowOut=[27, 5.1e-3, 1.2839506172839506e-8, 1.8889e-4, -1e-4, 4e-4],
    PowRef=[27, -9e-4, 8.88888888888889e-9, -3.333e-5, -3e-4, 2e-4],
    Pressure=[27, 2698654, 235.01508916327026, 99950.1481, 99929, 99986],
    TestId=[27, 27, 0, 1, 1, 1],
    )
).set_index('idx')
OBS_STATS_2 = pd.DataFrame(dict(
    idx=['cnt', 'sum', 'var', 'avg', 'min', 'max'],
    CapManOk=[15, 15, 0, 1, 1, 1],
    DewPoint=[15, 4303.06, 4.5955555555561106e-4, 286.870667, 286.83, 286.91],
    Idx=[15, 165, 18.666666666666668, 11, 4, 18],
    Mass=[15, 1.4914701, 2.4000000004137717e-15, 0.09943134000, 0.0994313,
          0.0994314],
    OptidewOk=[15, 15, 0, 1, 1, 1],
    PowOut=[15, 1.4e-3, 9.955555555555556e-9, 9.333e-5, -1e-4, 2e-4],
    PowRef=[15, 2e-4, 3.822222222222223e-9, 1.333e-5, -1e-4, 1e-4],
    Pressure=[15, 1498957, 449.71555555555057, 99930.4667, 99907, 99982],
    TestId=[15, 30, 0, 2, 2, 2],
    )
).set_index('idx')
OBS_STATS_3 = pd.DataFrame(dict(
    idx=['cnt', 'sum', 'var', 'avg', 'min', 'max'],
    CapManOk=[13, 13, 0, 1, 1, 1],
    DewPoint=[13, 3726.87, 7.408284023666399e-4, 286.682308, 286.63, 286.72],
    Idx=[13, 104, 14, 8, 2, 14],
    Mass=[0, None, None, None, None, None],
    OptidewOk=[13, 13, 0, 1, 1, 1],
    PowOut=[13, 2.6e-3, 9.230769230769232e-9, 2e-4, 1e-4, 4e-4],
    PowRef=[13, 3e-4, 4.852071005917161e-9, 2.308e-5, -1e-4, 1e-4],
    Pressure=[13, 1299260, 91.30177514793556, 99943.0769, 99929, 99964],
    TestId=[13, 39, 0, 3, 3, 3],
    )
).set_index('idx')
OBS_STATS_4 = pd.DataFrame(dict(
    idx=['cnt', 'sum', 'var', 'avg', 'min', 'max'],
    CapManOk=[14, 14, 0, 1.0000, 1, 1],
    DewPoint=[14, 4017.18, 0.0005408163265310136, 286.941429, 286.91, 286.98],
    Idx=[14, 119, 16.25, 8.5000, 2, 15],
    Mass=[14, 1.3920334, 2.4489795920957832e-15, 0.09943095714, 0.0994309,
          0.0994310],
    OptidewOk=[14, 14, 0, 1, 1, 1],
    PowOut=[14, 0.0027, 9.23469387755102e-9, 1.9286e-4, 0, 3e-4],
    PowRef=[14, 6e-4, 8.16326530612245e-9, 4.286e-5, -1e-4, 2e-4],
    Pressure=[14, 1399006, 67.57142857140576, 99929, 99912, 99942],
    TestId=[14, 56, 0, 4, 4, 4],
    )
).set_index('idx')

# ----------------------------------------------------------------------------
# Test `_add_temp_info` global variables
TEMP_OBS_1 = [293.68, 293.03, 293.94, 292.68, 292.02, 291.79, 291.67, 291.96,
              292.07, 291.62, 291.55, 291.6, 291.53, 291.81]
TEMP_OBS_2 = [292.36, 291.85, 291.72, 292.1, 292.34, 291.67, 291.62, 291.64,
              291.58, 291.85]
TEMP_OBS_3 = [293.06, 292.73, 293.02, 292.62, 291.85, 291.78, 291.67, 291.74,
              291.83, 291.61, 291.5, 291.58, 291.49, 291.83]
TEMP_OBS_4 = [292.06, 291.83, 291.7, 291.94, 292.1, 291.64, 291.56, 291.61,
              291.53, 291.83]
TEMP_OBS_STATS_1 = pd.DataFrame(dict(
    idx=['cnt', 'sum', 'var', 'avg', 'min', 'max'],
    ThermocoupleNum=[378, 2457, 16.25000000000001, 6.5, 0, 13],
    Temperature=[378, 110454.42, 0.5943596875787265,
                 292.207460, 291.52, 293.96],
    Idx=[378, 5670, 60.666666666666664, 15, 2, 28],
    TestId=[378, 378, 0, 1, 1, 1],
    )
).set_index('idx')
TEMP_OBS_STATS_2 = pd.DataFrame(dict(
    idx=['cnt', 'sum', 'var', 'avg', 'min', 'max'],
    ThermocoupleNum=[150, 1275, 8.25, 8.5, 4, 13],
    Temperature=[150, 43780.64, 0.0796217955555548,
                 291.870933, 291.56, 292.43],
    Idx=[150, 1650, 18.666666666666675, 11, 4, 18],
    TestId=[150, 300, 0, 2, 2, 2],
    )
).set_index('idx')
TEMP_OBS_STATS_3 = pd.DataFrame(dict(
    idx=['cnt', 'sum', 'var', 'avg', 'min', 'max'],
    ThermocoupleNum=[182, 1183, 16.250000000000007, 6.5, 0, 13],
    Temperature=[182, 53149.14, 0.301965040454052,
                 292.028242, 291.49, 293.09],
    Idx=[182, 1456, 13.999999999999982, 8, 2, 14],
    TestId=[182, 546, 0, 3, 3, 3],
    )
).set_index('idx')
TEMP_OBS_STATS_4 = pd.DataFrame(dict(
    idx=['cnt', 'sum', 'var', 'avg', 'min', 'max'],
    ThermocoupleNum=[140, 1190, 8.25, 8.5, 4, 13],
    Temperature=[140, 40850.13, 0.03772230102040992,
                 291.786643, 291.53, 292.14],
    Idx=[140, 1190, 16.250000000000007, 8.5, 2, 15],
    TestId=[140, 560, 0, 4, 4, 4],
    )
).set_index('idx')

# ----------------------------------------------------------------------------
# Test `_get_test_dict` global variables`
_ = {
    'Temperature': [290.0], 'Pressure': [100000], 'Duty': [0.0],
    'IsMass': [0], 'Reservoir': [0], 'TimeStep': [1.0],
    'DateTime': [pd.Timestamp(datetime(2018, 6, 28, 17, 29, 39))],
    'Author': 'author_1', 'Description': 'Duty 0; Resevoir Off; IsMass No',
    'TubeId': [1], 'TestId': [1], 'SettingId': [1]
}
_ = pd.DataFrame(_)
TEST_1_INFO_DF = _[['Temperature', 'Pressure', 'Duty', 'IsMass', 'Reservoir',
                    'TimeStep', 'DateTime', 'Author', 'Description', 'TubeId',
                    'TestId', 'SettingId']]
TEST_1_STATS_DF = pd.DataFrame(dict(
    idx=['sum', 'mean', 'min', 'max', 'var'],
    TC0=[7929.219999999998, 293.67481481481474, 293.65, 293.71,
         3.336182336181693e-4],
    TC1=[7911.41, 293.0151851851852, 292.99, 293.04, 1.4900284900268648e-4],
    TC7=[7882.79, 291.9551851851852, 291.94, 291.98, 1.1054131054147711e-4],
    TC13=[7878.86000000000015, 291.8096296296297, 291.8, 291.81999999999999,
          2.6780626780578073e-05],
    Pressure=[2698654, 99950.1481, 99929, 99986, 244.05413105413103],
    PowOut=[5.1e-3, 1.8888888888888883e-4, -1e-4, 4e-4,
            1.3333333333333332e-08],
    PowRef=[-9e-4, -3.3333333333333335e-05, -3e-4, 2e-4,
            9.2307692307692321e-09],
    DewPoint=[7737.240000000001, 286.56444444444446, 286.52, 286.64,
              7.871794871791728e-4],
    )
).set_index('idx')
TEST_1_DATA_DF_SIZE = (27, 22)

# ----------------------------------------------------------------------------
# Test `get_test_from_set` global variables
FALSE_SETTING = dict(
    Duty='5.0', IsMass=0, Pressure=100000, Reservoir=1, Temperature=290,
    TimeStep='1.00', TubeId=1
    )

# ----------------------------------------------------------------------------
# Test `_add_rh_targets` global variables
RH_TARGET_LIST = [Decimal('{:g}'.format(rh/100)) for rh in range(10, 85, 5)]
RH_ERR_LIST = [0.00192007,  0.0028022,  0.00362771,  0.00445247,  0.00527192,
               0.00607349,  0.00682977,  0.00761089,  0.00840709,  0.00913833,
               0.00894471,  0.00937274,  0.00998618,  0.0106339,  0.0112474]
RH_TARGET_LENGTH = 15
ANALYSIS_DF = pkl.load(open(os.path.join(
    os.getcwd(), 'tests', 'data_test_files', 'analysis_df'), 'rb'))

# ----------------------------------------------------------------------------
# Test `_add_results` global variables`
ANALYSIS_TEST_ID = 1
RESULTS_LIST = [Decimal('0.50'), 1, 0.0988713, 1.36621e-07, -3.07061e-09,
                9.40458e-12, 329.257, Decimal('1.00'), 599]
RESULTS_STATS_DF = pd.DataFrame(dict(
    idx=['cnt', 'sum', 'var', 'avg', 'min', 'max'],
    RH=[1099, 563.0, 0.03056339165143929, 0.512284,
        0.10000000000000001, 0.80000000000000004],
    TestId=[1099, 1099, 0, 1, 1, 1],
    A=[1099, 108.65434961020947, 2.9013655607597385e-10, 0.09886656015487667,
       0.09882460534572601, 0.09888922423124313],
    SigA=[1099, 2.8483969686021737e-05, 1.6791311969228083e-14,
          2.5918079787098944e-08, 5.754197673901729e-10,
          2.316897962373332e-06],
    B=[1099, -3.391460006607616e-06, 1.0181455109937529e-18,
       -3.0859508704345916e-09, -6.390378448628553e-09,
       -1.419641071365163e-09],
    SigB=[1099, 1.7167214310265938e-09, 3.639741584914378e-23,
          1.5620759154018142e-12, 4.898612101351084e-14,
          4.862525659898864e-11],
    Chi2=[1099, 3379617267.8442154, 42744441389327.21, 3075174.9479929167,
          97.25215148925781, 54769204],
    Q=[1099, 177.95, 0.13367083617251502,
       0.161920, 0, 1],
    Nu=[1099, 9691301, 32428017.330669552, 8818.2903, 199, 19999]
    )
).set_index('idx')

# ----------------------------------------------------------------------------
# Test `_get_res_df` global variables
RES_DF_STATS = pd.DataFrame(dict(
    idx=['cnt', 'sum', 'var', 'avg', 'min', 'max'],
    RH=[1099, 563.0, 0.030591227163, 0.512283894449, 0.1, 0.8],
    TestId=[1099, 1099, 0, 1, 1, 1],
    A=[1099, 108.654349, 2.90428639548e-10, 0.0988665595996, 0.0988246,
       0.0988892],
    SigA=[1099, 2.8483974018e-05, 1.68066219103e-14, 2.59180837288e-08,
          5.7542e-10, 2.3169e-06],
    B=[1099, -3.39146005e-06, 1.01907242991e-18, -3.08595090992e-09,
       -6.39038e-09, -1.41964e-09],
    SigB=[1099, 1.7167221368e-09, 3.64306158289e-23, 1.5620765576e-12,
          4.89861e-14, 4.86253e-11],
    Chi2=[1099, 3379617400.1, 4.278336427e+13, 3075175.06833, 97.2522,
          54769200],
    Q=[1099, 177.95, 0.13379257646, 0.161919927207, 0, 1],
    Nu=[1099, 9691301, 32457551.0441, 8818.29026388, 199, 19999]
    )
).set_index('idx')

# ----------------------------------------------------------------------------
# Test `_add_best_fit` global variables
BEST_FIT_STATS_DF = pd.DataFrame(dict(
    idx=['cnt', 'sum', 'var', 'avg', 'min', 'max'],
    RH=[15, 6.75, 0.04666666666666666, 0.450000, 0.10, 0.80],
    TestId=[15, 15, 0, 1, 1, 1],
    Nu=[15, 35585, 2111288.888888889, 2372.3333, 199, 5199],
    )
).set_index('idx')

# ----------------------------------------------------------------------------
# `test_tdms_obj` fixture global variables
EVAP_DF = pd.DataFrame(dict(
  RH=[float(rh) for rh in RH_TARGET_LIST],
  SigRH=RH_ERR_LIST,
  B=[-6.10832e-9, -5.18407e-9, -4.70715e-9, -3.69006e-9, -4.39613e-9,
     -4.15584e-9, -3.69006e-9, -3.45441e-9, -3.17164e-9, -2.85822e-9,
     -2.58906e-9, -2.29717e-9, -1.99432e-9, -1.71475e-9, -1.44389e-9],
  SigB=[4.86253e-11, 1.72558e-11, 3.32917e-12, 2.64237e-12, 2.16304e-12,
        1.81293e-12, 1.54803e-12, 1.3419e-12, 1.17778e-12, 9.34719e-13,
        7.65107e-13, 6.41233e-13, 6.41233e-13, 3.91801e-13, 3.6942e-13]
  )
)[['RH', 'SigRH', 'B', 'SigB']]
CORRECT_FILE_LIST = [os.path.join(os.getcwd(), 'tests',
                                               'data_test_files',
                                               'test_01.tdms'),
                     os.path.join(os.getcwd(), 'tests',
                                               'data_test_files',
                                               'tdms_test_folder',
                                               'test_02.tdms'),
                     os.path.join(os.getcwd(), 'tests',
                                               'data_test_files',
                                               'test_03.tdms'),
                     os.path.join(os.getcwd(), 'tests',
                                               'data_test_files',
                                               'tdms_test_folder',
                                               'tdms_test_folder_full',
                                               'test_04.tdms')]

# ----------------------------------------------------------------------------
# `test_get_rht_results` global variables


@pytest.fixture(scope='module')
def cnx():
    """Connect to database with module level fixture."""
    # ------------------------------------------------------------------------
    # Connect
    print("\nConnecting to MySQL Server...")
    cnx = sqldb.connect("test")
    print("Successfully connected.")
    yield cnx

    # ------------------------------------------------------------------------
    # Cleanup with new cursor
    print("\nCleaning up test database...")
    cur = cnx.cursor()

    drop_tables(cur, True)
    print("Disconnecting from MySQL...")
    cnx.commit()
    assert cur.close()
    cnx.close()
    print("Connection to MySQL closed.")


@pytest.fixture(scope='module')
def cur(cnx):
    """Obtain a cursor to use at the module level."""
    # ------------------------------------------------------------------------
    # Get cursor
    print("\nObtaining a cursor for the connection...")
    cur = cnx.cursor()
    print("Cursor obtained.")
    yield cur

    # ------------------------------------------------------------------------
    # Close cursor
    print("\nClosing module level cursor...")
    assert cur.close()
    print("Module level cursor closed.")


@pytest.fixture(scope='module')
def results_cnx():
    """Connect to database with module level fixture."""
    # ------------------------------------------------------------------------
    # Connect
    print("\nConnecting to MySQL Server...")
    results_cnx = sqldb.connect("test_results")
    print("Successfully connected to test_results.")
    yield results_cnx

    # ------------------------------------------------------------------------
    # Cleanup with new cursor
    print("\nClearing results...")
    results_cur = results_cnx.cursor()
    clear_results(results_cur, True)

    print("Disconnecting from MySQL results_cnx...")
    results_cnx.commit()
    assert results_cur.close()
    results_cnx.close()
    print("Connection to MySQL results_cnx closed.")


@pytest.fixture(scope='module')
def test_tdms_obj():
    """Construct list of nptdms.TdmsFile as module level fixture."""
    return (  # IsMass 1 Duty 5%
            nptdms.TdmsFile(CORRECT_FILE_LIST[0]),
            # IsMass 1 Duty 0%
            nptdms.TdmsFile(CORRECT_FILE_LIST[1]),
            # IsMass 0 Duty 5%
            nptdms.TdmsFile(CORRECT_FILE_LIST[2]),
            # IsMass 0 Duty 0%
            nptdms.TdmsFile(CORRECT_FILE_LIST[3]))


def test_connect():
        """Test connect."""
        cnx = sqldb.connect('test')
        assert isinstance(cnx, mysql.connector.connection.MySQLConnection)
        assert not cnx.in_transaction
        cnx.close()

        # Database does not exist
        sqldb.connect('fake_db')
        # with pytest.raises(mysql.connector.Error) as err:
        if not os.path.isfile('tests/data_test_files/config.ini'):
            config = configparser.ConfigParser()
            config.read('config.ini')
            host = config['MySQL-Server']['host']
            config['MySQL-Server'] = {
               'host': host,
               'user': 'user',
               'password': 'password'
            }
            with open('tests/data_test_files/config.ini', 'w') as configfile:
                config.write(configfile)
        assert os.path.isfile('tests/data_test_files/config.ini')
        move('config.ini', 'tests/config.ini')
        move('tests/data_test_files/config.ini', 'config.ini')
        sqldb.connect('test')
        move('config.ini', 'tests/data_test_files/config.ini')
        move('tests/config.ini', 'config.ini')


def test_create_tables(cur):
    """Test create_tables."""
    # Create the tables
    assert sqldb.create_tables(cur, sqldb.TABLES)

    # Now check that all tables exist
    table_names_set = set(sqldb.TABLE_NAME_LIST)
    cur.execute('SHOW TABLES;')
    for row in cur:
        assert row[0] in table_names_set
    assert sqldb.create_tables(cur, BAD_TABLE)


def test_add_tube_info(cur):
    """Test add_tube_info."""
    # Add the tube the first time and we should get true
    assert sqldb.add_tube_info(cur)

    cur.execute(GET_TUBE)
    res = cur.fetchall()
    assert res == TUBE_TABLE

    # Check duplicate entry error
    assert not sqldb.add_tube_info(cur)

    # Check that Tube table is unaffected
    cur.execute(GET_TUBE)
    res = cur.fetchall()
    assert res == TUBE_TABLE


def test__setting_exists(cur):
    """Test _setting_exists."""
    # ------------------------------------------------------------------------
    # Manually add a setting and assert the setting id is 1
    cur.execute(sqldb.ADD_SETTING, SETTINGS_TEST_1)
    assert 1 == sqldb._setting_exists(cur, SETTINGS_TEST_1)

    # ------------------------------------------------------------------------
    # Assert that other settings do not exist
    assert not sqldb._setting_exists(cur, SETTINGS_TEST_2)

    # ------------------------------------------------------------------------
    # Truncate table so it can be used in subsequent tests
    truncate(cur, 'Setting')


def test__get_temp_info(test_tdms_obj):
    """
    Test get_temp_info.

    NOTE: Dependencies require this test to be run before
    test__get_setting_info.
    """
    # ------------------------------------------------------------------------
    # File 1
    assert (
        '291.96' ==
        sqldb._get_temp_info(test_tdms_obj[0], TEST_INDEX, TC_INDEX)
        )

    # ------------------------------------------------------------------------
    # File 2
    assert (
        '292.10' ==
        sqldb._get_temp_info(test_tdms_obj[1], TEST_INDEX, TC_INDEX)
        )

    # ------------------------------------------------------------------------
    # File 3
    assert (
        '291.74' ==
        sqldb._get_temp_info(test_tdms_obj[2], TEST_INDEX, TC_INDEX)
        )

    # ------------------------------------------------------------------------
    # File 4
    assert (
        '291.94' ==
        sqldb._get_temp_info(test_tdms_obj[3], TEST_INDEX, TC_INDEX)
        )


def test__get_setting_info(test_tdms_obj):
        """Test _get_setting_info."""
        # --------------------------------------------------------------------
        # File 1
        assert TDMS_01_SETTING == sqldb._get_setting_info(test_tdms_obj[0])

        # --------------------------------------------------------------------
        # File 2
        assert TDMS_02_SETTING == sqldb._get_setting_info(test_tdms_obj[1])

        # --------------------------------------------------------------------
        # File 3
        assert TDMS_03_SETTING == sqldb._get_setting_info(test_tdms_obj[2])

        # --------------------------------------------------------------------
        # File 4: This is the same setting at File 2
        assert TDMS_04_SETTING == sqldb._get_setting_info(test_tdms_obj[3])


def test__get_test_info(test_tdms_obj):
        """Test _get_test_info."""
        # --------------------------------------------------------------------
        # File 1
        assert TDMS_01_TEST == sqldb._get_test_info(test_tdms_obj[0])

        # --------------------------------------------------------------------
        # File 2
        assert TDMS_02_TEST == sqldb._get_test_info(test_tdms_obj[1])

        # --------------------------------------------------------------------
        # File 3
        assert TDMS_03_TEST == sqldb._get_test_info(test_tdms_obj[2])

        # --------------------------------------------------------------------
        # File 4
        assert TDMS_04_TEST == sqldb._get_test_info(test_tdms_obj[3])


def test__add_setting_info(cur, test_tdms_obj):
    """Test _add_setting_info."""
    # ------------------------------------------------------------------------
    # File 1
    # Add a new setting and assert that its id is 1
    setting_id = sqldb._add_setting_info(cur, test_tdms_obj[0])
    assert setting_id == 1
    # Query the new setting and check the results
    cur.execute(GET_SETTING.format(cur.lastrowid))
    assert cur.fetchall() == TDMS_01_ADD_SETTING

    # ------------------------------------------------------------------------
    # File 2
    setting_id = sqldb._add_setting_info(cur, test_tdms_obj[1])
    assert setting_id == 2
    cur.execute(GET_SETTING.format(cur.lastrowid))
    assert cur.fetchall() == TDMS_02_ADD_SETTING

    # ------------------------------------------------------------------------
    # File 3
    setting_id = sqldb._add_setting_info(cur, test_tdms_obj[2])
    assert setting_id == 3
    cur.execute(GET_SETTING.format(cur.lastrowid))
    assert cur.fetchall() == TDMS_03_ADD_SETTING

    # ------------------------------------------------------------------------
    # File 4
    setting_id = sqldb._add_setting_info(cur, test_tdms_obj[3])
    assert setting_id == 4
    cur.execute(GET_SETTING.format(4))
    assert cur.fetchall() == TDMS_04_ADD_SETTING


def test__add_test_info(cur, test_tdms_obj):
    """
    Test _add_test_info.

    NOTE: This must be run before test__test_exists in order to populate the
    Test table.
    """
    # ------------------------------------------------------------------------
    # File 1
    # Add a new test and assert that its id is 1
    test_id = sqldb._add_test_info(cur, test_tdms_obj[0], 1)
    assert test_id == 1
    # Query the new test and check the results
    cur.execute(GET_TEST.format(test_id))
    assert cur.fetchall() == TDMS_01_ADD_TEST

    # ------------------------------------------------------------------------
    # File 2
    test_id = sqldb._add_test_info(cur, test_tdms_obj[1], 2)
    assert test_id == 2
    cur.execute(GET_TEST.format(test_id))
    assert cur.fetchall() == TDMS_02_ADD_TEST

    # ------------------------------------------------------------------------
    # File 3
    test_id = sqldb._add_test_info(cur, test_tdms_obj[2], 3)
    assert test_id == 3
    cur.execute(GET_TEST.format(test_id))
    assert cur.fetchall() == TDMS_03_ADD_TEST

    # ------------------------------------------------------------------------
    # File 4
    test_id = sqldb._add_test_info(cur, test_tdms_obj[3], 4)
    assert test_id == 4
    cur.execute(GET_TEST.format(test_id))
    assert cur.fetchall() == TDMS_04_ADD_TEST


def test__test_exists(cur, test_tdms_obj):
    """
    Test _test_exists.

    NOTE: The tests were previously added. All that is left to do is to assert
    that the tests exist.

    Files 1-4 should exist. However, 5 and 6 shouldn't exist.
    """
    # ------------------------------------------------------------------------
    # File 1
    assert 1 == sqldb._test_exists(cur, TDMS_01_TEST)

    # ------------------------------------------------------------------------
    # File 2
    assert 2 == sqldb._test_exists(cur, TDMS_02_TEST)

    # ------------------------------------------------------------------------
    # File 3
    assert 3 == sqldb._test_exists(cur, TDMS_03_TEST)

    # ------------------------------------------------------------------------
    # File 4
    assert 4 == sqldb._test_exists(cur, TDMS_04_TEST)

    # ------------------------------------------------------------------------
    # File 5: Should not exist
    assert not 5 == sqldb._test_exists(cur, TDMS_01_TEST)

    # ------------------------------------------------------------------------
    # File 6: Should not exist
    assert not 6 == sqldb._test_exists(cur, '')


<<<<<<< HEAD
=======
def test__add_obs_info(cur, test_tdms_obj):
    """Test _add_obs_info."""
    # ------------------------------------------------------------------------
    # File 1
    # For every index in the data enter all of the data
    for tdms_idx in range(len(test_tdms_obj[0].object("Data", "Idx").data)):
        assert sqldb._add_obs_info(cur, test_tdms_obj[0], 1, tdms_idx)

    # Check column statistics for the TestId
    for col in OBS_COLS[:-1]:
        # First loop through the coloumn names eg. 'Mass', 'DewPoint', etc...
        cur.execute(GET_STATS_TEST_ID.format(col, 1, 'Observation'))
        res = cur.fetchall()[0]
        for idx in range(len(OBS_STATS_1)):
            # Loop through the length of the dataframe
            # This allows us to loop through the index values, 'min', 'max'...
            val = OBS_STATS_1.index.values[idx]
            # This idx also is used to loop through the querry results
            assert isclose(res[idx], OBS_STATS_1.loc[val, col])

    for col in OBS_BIT_COLS:
        cur.execute(GET_BIT_STATS.format(col, 1, 'Observation'))
        res = cur.fetchall()[0]
        for idx in range(len(OBS_STATS_1)):
            val = OBS_STATS_1.index.values[idx]
            assert isclose(res[idx], OBS_STATS_1.loc[val, col])

    # ------------------------------------------------------------------------
    # File 2
    for tdms_idx in range(len(test_tdms_obj[1].object("Data", "Idx").data)):
        assert sqldb._add_obs_info(cur, test_tdms_obj[1], 2, tdms_idx)

    for col in OBS_COLS:
        cur.execute(GET_STATS_TEST_ID.format(col, 2, 'Observation'))
        res = cur.fetchall()[0]
        for idx in range(len(OBS_STATS_2)):
            val = OBS_STATS_2.index.values[idx]
            assert isclose(res[idx], OBS_STATS_2.loc[val, col])

    for col in OBS_BIT_COLS:
        cur.execute(GET_BIT_STATS.format(col, 2, 'Observation'))
        res = cur.fetchall()[0]
        for idx in range(len(OBS_STATS_2)):
            val = OBS_STATS_2.index.values[idx]
            assert isclose(res[idx], OBS_STATS_2.loc[val, col])

    # ------------------------------------------------------------------------
    # File 3
    for tdms_idx in range(len(test_tdms_obj[2].object("Data", "Idx").data)):
        assert sqldb._add_obs_info(cur, test_tdms_obj[2], 3, tdms_idx)

    for col in OBS_COLS[:-1]:
        cur.execute(GET_STATS_TEST_ID.format(col, 3, 'Observation'))
        res = cur.fetchall()[0]
        for idx in range(len(OBS_STATS_3)):
            val = OBS_STATS_3.index.values[idx]
            assert isclose(res[idx], OBS_STATS_3.loc[val, col])

    for col in OBS_BIT_COLS:
        cur.execute(GET_BIT_STATS.format(col, 3, 'Observation'))
        res = cur.fetchall()[0]
        for idx in range(len(OBS_STATS_3)):
            val = OBS_STATS_3.index.values[idx]
            assert isclose(res[idx], OBS_STATS_3.loc[val, col])

    # ------------------------------------------------------------------------
    # File 4
    for tdms_idx in range(len(test_tdms_obj[3].object("Data", "Idx").data)):
        assert sqldb._add_obs_info(cur, test_tdms_obj[3], 4, tdms_idx)

    for col in OBS_COLS:
        cur.execute(GET_STATS_TEST_ID.format(col, 4, 'Observation'))
        res = cur.fetchall()[0]
        for idx in range(len(OBS_STATS_4)):
            val = OBS_STATS_4.index.values[idx]
            assert isclose(res[idx], OBS_STATS_4.loc[val, col])

    for col in OBS_BIT_COLS:
        cur.execute(GET_BIT_STATS.format(col, 4, 'Observation'))
        res = cur.fetchall()[0]
        for idx in range(len(OBS_STATS_4)):
            val = OBS_STATS_4.index.values[idx]
            assert isclose(res[idx], OBS_STATS_4.loc[val, col])


def test__add_temp_info(cur, test_tdms_obj):
    """Test _add_temp_info."""
    # ------------------------------------------------------------------------
    # File 1

    # Add temps with tdms_idx 7 and Idx 8
    assert sqldb._add_temp_info(cur, test_tdms_obj[0], 1,
                                TEST_INDEX, TEST_INDEX+1)
    cur.execute(GET_TEMP_OBS.format(1, TEST_INDEX+1))
    # Now query these with the TestId and Idx
    res = [float(r[0]) for r in cur.fetchall()]
    assert res == TEMP_OBS_1

    # ------------------------------------------------------------------------
    # File 2
    assert sqldb._add_temp_info(cur, test_tdms_obj[1], 2,
                                TEST_INDEX, TEST_INDEX)
    cur.execute(GET_TEMP_OBS.format(2, TEST_INDEX))
    res = [float(r[0]) for r in cur.fetchall()]
    assert res == TEMP_OBS_2

    # ------------------------------------------------------------------------
    # File 3
    assert sqldb._add_temp_info(cur, test_tdms_obj[2], 3,
                                TEST_INDEX, TEST_INDEX+1)
    cur.execute(GET_TEMP_OBS.format(3, TEST_INDEX+1))
    res = [float(r[0]) for r in cur.fetchall()]
    assert res == TEMP_OBS_3

    # ------------------------------------------------------------------------
    # File 4
    assert sqldb._add_temp_info(cur, test_tdms_obj[3], 4,
                                TEST_INDEX, TEST_INDEX+1)
    cur.execute(GET_TEMP_OBS.format(4, TEST_INDEX+1))
    res = [float(r[0]) for r in cur.fetchall()]
    assert res == TEMP_OBS_4


>>>>>>> 8e97127d
def test_add_tdms_file(cnx, cur, test_tdms_obj):
    """
    Test add_tdms_file.

    Test overall data insertion, the final table in cascade.
    """
    # ------------------------------------------------------------------------
    # Clear all of the previous work we have done in the database
    truncate(cur, 'TempObservation')
    truncate(cur, 'Observation')
    truncate(cur, 'Test')
    truncate(cur, 'Setting')
    assert not cnx.in_transaction

    # ------------------------------------------------------------------------
    # File 1
    assert sqldb.add_tdms_file(cnx, test_tdms_obj[0])

    # Verify the data in the 'Setting' table:
    cur.execute(GET_SETTING.format(1))
    assert cur.fetchall() == TDMS_01_ADD_SETTING

    # Verify the data in the 'Test' table:
    cur.execute(GET_TEST.format(1))
    assert cur.fetchall() == TDMS_01_ADD_TEST

    # Verify the data in the 'Observation' table
    for col in OBS_COLS[:-1]:
        cur.execute(GET_STATS_TEST_ID.format(col, 1, 'Observation'))
        res = cur.fetchall()[0]
        for idx in range(len(OBS_STATS_1)):
            val = OBS_STATS_1.index.values[idx]
            assert isclose(res[idx], OBS_STATS_1.loc[val, col])
    for col in OBS_BIT_COLS:
        cur.execute(GET_BIT_STATS.format(col, 1, 'Observation'))
        res = cur.fetchall()[0]
        for idx in range(len(OBS_STATS_1)):
            val = OBS_STATS_1.index.values[idx]
            assert isclose(res[idx], OBS_STATS_1.loc[val, col])

    # Verify the data in the 'TempObservation' table
    for col in TEMP_OBS_STATS_1.columns.values:
        cur.execute(GET_STATS_TEST_ID.format(col, 1, 'TempObservation'))
        res = cur.fetchall()[0]
        for idx in range(len(TEMP_OBS_STATS_1)):
            val = TEMP_OBS_STATS_1.index.values[idx]
            assert isclose(res[idx], TEMP_OBS_STATS_1.loc[val, col])

    # Commit transaction before next test
    assert cnx.in_transaction
    cnx.commit()
    assert not cnx.in_transaction

    # ------------------------------------------------------------------------
    # File 2
    assert sqldb.add_tdms_file(cnx, test_tdms_obj[1])

    # Verify the data in the 'Setting' table:
    cur.execute(GET_SETTING.format(2))
    assert cur.fetchall() == TDMS_02_ADD_SETTING

    # Verify the data in the 'Test' table:
    cur.execute(GET_TEST.format(2))
    assert cur.fetchall() == TDMS_02_ADD_TEST

    # Verify the data in the 'Observation' table
    for col in OBS_COLS:
        cur.execute(GET_STATS_TEST_ID.format(col, 2, 'Observation'))
        res = cur.fetchall()[0]
        for idx in range(len(OBS_STATS_2)):
            val = OBS_STATS_2.index.values[idx]
            assert isclose(res[idx], OBS_STATS_2.loc[val, col])
    for col in OBS_BIT_COLS:
        cur.execute(GET_BIT_STATS.format(col, 2, 'Observation'))
        res = cur.fetchall()[0]
        for idx in range(len(OBS_STATS_2)):
            val = OBS_STATS_2.index.values[idx]
            assert isclose(res[idx], OBS_STATS_2.loc[val, col])

    # Verify the data in the 'TempObservation' table
    for col in TEMP_OBS_STATS_2.columns.values:
        cur.execute(GET_STATS_TEST_ID.format(col, 2, 'TempObservation'))
        res = cur.fetchall()[0]
        for idx in range(len(TEMP_OBS_STATS_2)):
            val = TEMP_OBS_STATS_2.index.values[idx]
            assert isclose(res[idx], TEMP_OBS_STATS_2.loc[val, col])

    # Commit transaction before next test
    assert cnx.in_transaction
    cnx.commit()
    assert not cnx.in_transaction

    # ------------------------------------------------------------------------
    # File 3
    assert sqldb.add_tdms_file(cnx, test_tdms_obj[2])

    # Verify the data in the 'Setting' table:
    cur.execute(GET_SETTING.format(3))
    assert cur.fetchall() == TDMS_03_ADD_SETTING

    # Verify the data in the 'Test' table:
    cur.execute(GET_TEST.format(3))
    assert cur.fetchall() == TDMS_03_ADD_TEST

    # Verify the data in the `Observation` table:
    for col in OBS_COLS[:-1]:
        cur.execute(GET_STATS_TEST_ID.format(col, 3, 'Observation'))
        res = cur.fetchall()[0]
        for idx in range(len(OBS_STATS_3)):
            val = OBS_STATS_3.index.values[idx]
            assert isclose(res[idx], OBS_STATS_3.loc[val, col])
    for col in OBS_BIT_COLS:
        cur.execute(GET_BIT_STATS.format(col, 3, 'Observation'))
        res = cur.fetchall()[0]
        for idx in range(len(OBS_STATS_3)):
            val = OBS_STATS_3.index.values[idx]
            assert isclose(res[idx], OBS_STATS_3.loc[val, col])

    # Verify the data in the 'TempObservation' table
    for col in TEMP_OBS_STATS_3.columns.values:
        cur.execute(GET_STATS_TEST_ID.format(col, 3, 'TempObservation'))
        res = cur.fetchall()[0]
        for idx in range(len(TEMP_OBS_STATS_3)):
            val = TEMP_OBS_STATS_3.index.values[idx]
            assert isclose(res[idx], TEMP_OBS_STATS_3.loc[val, col])

    # Commit transaction before next test
    assert cnx.in_transaction
    cnx.commit()
    assert not cnx.in_transaction

    # ------------------------------------------------------------------------
    # File 4
    assert sqldb.add_tdms_file(cnx, test_tdms_obj[3])

    # Verify the data in the 'Setting' table:
    cur.execute(GET_SETTING.format(4))
    assert cur.fetchall() == TDMS_04_ADD_SETTING

    # Verify the data in the 'Test' table:
    cur.execute(GET_TEST.format(4))
    assert cur.fetchall() == TDMS_04_ADD_TEST

    # Verify the data in the `Observation` table:
    for col in OBS_COLS[:-1]:
        cur.execute(GET_STATS_TEST_ID.format(col, 4, 'Observation'))
        res = cur.fetchall()[0]
        for idx in range(len(OBS_STATS_4)):
            val = OBS_STATS_4.index.values[idx]
            assert isclose(res[idx], OBS_STATS_4.loc[val, col])
    for col in OBS_BIT_COLS:
        cur.execute(GET_BIT_STATS.format(col, 4, 'Observation'))
        res = cur.fetchall()[0]
        for idx in range(len(OBS_STATS_4)):
            val = OBS_STATS_4.index.values[idx]
            assert isclose(res[idx], OBS_STATS_4.loc[val, col])

    # Verify the data in the 'TempObservation' table
    for col in TEMP_OBS_STATS_4.columns.values:
        cur.execute(GET_STATS_TEST_ID.format(col, 4, 'TempObservation'))
        res = cur.fetchall()[0]
        for idx in range(len(TEMP_OBS_STATS_4)):
            val = TEMP_OBS_STATS_4.index.values[idx]
            assert isclose(res[idx], TEMP_OBS_STATS_4.loc[val, col])

    # Commit transaction before next test
    assert cnx.in_transaction
    cnx.commit()
    assert not cnx.in_transaction

    # ------------------------------------------------------------------------
    # Test adding file 4 again
    assert sqldb.add_tdms_file(cnx, test_tdms_obj[3]) is True


def test__get_test_dict(cnx):
    """
    Test get_test_df.

    Test resultant `DataFrame` accuracy and structure.
    """
    test_dict = sqldb._get_test_dict(cnx, 1)
    pd.testing.assert_frame_equal(test_dict['info'], TEST_1_INFO_DF)
    assert test_dict['data'].shape == TEST_1_DATA_DF_SIZE
    assert test_dict['data']['Idx'].iloc[3] == 5
    assert test_dict['data']['OptidewOk'].iloc[3] == 1
    assert test_dict['data']['CapManOk'].iloc[17] == 1

    for col in TEST_1_STATS_DF.keys():
        assert isclose(test_dict['data'][col].sum(),
                       TEST_1_STATS_DF.loc['sum', col])
        assert isclose(test_dict['data'][col].mean(),
                       TEST_1_STATS_DF.loc['mean', col])
        assert isclose(test_dict['data'][col].min(),
                       TEST_1_STATS_DF.loc['min', col])
        assert isclose(test_dict['data'][col].max(),
                       TEST_1_STATS_DF.loc['max', col])
        assert isclose(test_dict['data'][col].var(),
                       TEST_1_STATS_DF.loc['var', col])


def test__add_rh_targets(results_cnx):
    """
    Test add_rh_targets.

    Test the ability to input analysis data into the RHTargets table.
    """
    results_cur = results_cnx.cursor()
    assert sqldb._add_rh_targets(results_cur, ANALYSIS_DF, ANALYSIS_TEST_ID)
    results_cur.execute('SELECT * FROM RHTargets;')
    res = results_cur.fetchall()
    assert len(res) == RH_TARGET_LENGTH
    for idx in range(RH_TARGET_LENGTH):
        assert res[idx][0] == RH_TARGET_LIST[idx]
        assert res[idx][1] == RH_ERR_LIST[idx]
        assert res[idx][2] == ANALYSIS_TEST_ID
    results_cur.close()


def test__add_results(results_cnx):
    """
    Test add_results.

    Test the ability to input analysis data into the Results table.
    """
    results_cur = results_cnx.cursor()
    assert sqldb._add_results(results_cur, ANALYSIS_DF, ANALYSIS_TEST_ID)

    results_cur.execute(('SELECT * FROM Results WHERE TestId={} AND RH=0.50'
                         ' AND Nu=599').format(ANALYSIS_TEST_ID))
    res = results_cur.fetchall()
    for idx in range(len(res)):
        assert isclose(float(res[idx][0]), float(RESULTS_LIST[idx]))

    for col in RESULTS_STATS_DF.columns.values:
        results_cur.execute(
            GET_STATS_TEST_ID.format(col, ANALYSIS_TEST_ID, 'Results')
            )
        res = results_cur.fetchall()[0]
        for idx in range(len(RESULTS_STATS_DF)):
            val = RESULTS_STATS_DF.index.values[idx]
            assert isclose(res[idx], RESULTS_STATS_DF.loc[val, col])
    results_cur.close()


def test__get_res_df(results_cnx):
    """Test _get_res_df."""
    res_df = sqldb._get_res_df(results_cnx, ANALYSIS_TEST_ID)
    for col in RES_DF_STATS.columns.values:
        # Have to lower tolerance due to rounding
        assert isclose(res_df[col].count(), RES_DF_STATS.loc['cnt', col])
        assert isclose(res_df[col].sum(), RES_DF_STATS.loc['sum', col])
        assert isclose(res_df[col].var(), RES_DF_STATS.loc['var', col])
        assert isclose(res_df[col].mean(), RES_DF_STATS.loc['avg', col])
        assert isclose(res_df[col].min(), RES_DF_STATS.loc['min', col])
        assert isclose(res_df[col].max(), RES_DF_STATS.loc['max', col])


def test__add_best_fit(results_cnx):
    """Test _add_best_fit."""
    results_cur = results_cnx.cursor()
    # Add best Chi2 results to RHTargets
    assert sqldb._add_best_fit(results_cnx, ANALYSIS_TEST_ID)

    # Check accuracy of added data
    for col in BEST_FIT_STATS_DF.columns.values:
        res = results_cur.execute(GET_STATS_TEST_ID.format(
            col, ANALYSIS_TEST_ID, 'RHTargets'))
        res = results_cur.fetchall()[0]
        for idx in range(len(BEST_FIT_STATS_DF)):
            val = BEST_FIT_STATS_DF.index.values[idx]
            assert isclose(res[idx], BEST_FIT_STATS_DF.loc[val, col])
    results_cur.close()


def test_get_high_low_testids(results_cnx):
    """Test get_high_low_testids."""
    results_cur = results_cnx.cursor()
    clear_results(results_cur, True)
    results_cur.execute(sqldb.ADD_RH_TARGETS, [1, 0.35, 0.0002])
    assert sqldb.get_high_low_testids(results_cur, 40000, 280) == [1]
    results_cur.execute(sqldb.ADD_RH_TARGETS, [2, 0.30, 0.0001])
    assert sqldb.get_high_low_testids(results_cur, 40000, 280) == [1, 2]
    clear_results(results_cur, True)
    assert sqldb.get_high_low_testids(results_cur, 40000, 280) == []


def test_add_analysis(results_cnx):
    """
    Test add_analysis.

    Test the ability to pull, analyze, and insert data into the MySql database.
    """
    # ------------------------------------------------------------------------
    # Clear all of the previous work we have done in the database
    results_cur = results_cnx.cursor()
    clear_results(results_cur, True)
    assert not results_cnx.in_transaction

    assert sqldb.add_analysis(
        results_cnx, ANALYSIS_TEST_ID, steps=100)

    # ------------------------------------------------------------------------
    # Test correct RHTargets input
    results_cur.execute('SELECT * FROM RHTargets WHERE TestId=1;')
    res = results_cur.fetchall()
    assert len(res) == RH_TARGET_LENGTH
    for idx in range(RH_TARGET_LENGTH):
        assert res[idx][0] == RH_TARGET_LIST[idx]
        assert res[idx][1] == RH_ERR_LIST[idx]
        assert res[idx][2] == ANALYSIS_TEST_ID

    # ------------------------------------------------------------------------
    # Test correct Results input
    results_cur.execute(('SELECT * FROM Results WHERE TestId={} AND RH=0.50'
                         ' AND Nu=599').format(ANALYSIS_TEST_ID))
    res = results_cur.fetchall()
    for idx in range(len(res)):
        assert isclose(float(res[idx][0]), float(RESULTS_LIST[idx]))

    for col in RESULTS_STATS_DF.columns.values:
        results_cur.execute(
            GET_STATS_TEST_ID.format(col, ANALYSIS_TEST_ID, 'Results')
            )
        res = results_cur.fetchall()[0]
        for idx in range(len(RESULTS_STATS_DF)):
            val = RESULTS_STATS_DF.index.values[idx]
            assert isclose(res[idx], RESULTS_STATS_DF.loc[val, col])

    # ------------------------------------------------------------------------
    # Test adding the same analysis again
    assert sqldb.add_analysis(
        results_cnx, ANALYSIS_TEST_ID, steps=100) is None

    # ------------------------------------------------------------------------
    # Check that the database is uneffected
    for col in RESULTS_STATS_DF.columns.values:
        results_cur.execute(
            GET_STATS_TEST_ID.format(col, ANALYSIS_TEST_ID, 'Results')
            )
        res = results_cur.fetchall()[0]
        for idx in range(len(RESULTS_STATS_DF)):
            val = RESULTS_STATS_DF.index.values[idx]
            assert isclose(res[idx], RESULTS_STATS_DF.loc[val, col])
    results_cur.close()


def test_get_rht_results(results_cnx):
    """Test get_rht_results."""
    res_df = sqldb.get_rht_results(results_cnx, 1)
    assert pd.testing.assert_frame_equal(
      res_df, EVAP_DF,  check_dtype=False) is None


def drop_tables(cursor, bol):
    """Drop databese tables."""
    if bol:
        print("Dropping tables...")
        cursor.execute("DROP TABLE IF EXISTS " +
                       ", ".join(sqldb.TABLE_NAME_LIST) +
                       ";")
    else:
        print('Tables not dropped.')


def clear_results(cursor, bol):
    """Drop databese tables."""
    if bol:
        print('Clearing analysis tables...')
        truncate(cursor, 'RHTargets')
        truncate(cursor, 'Results')
        print('Analysis tables cleared.')
    else:
        print('RHTargests and Results not cleared.')


def truncate(cursor, table):
    """Truncate tables."""
    cursor.execute('SET FOREIGN_KEY_CHECKS=0')
    cursor.execute('TRUNCATE {}'.format(table))
    cursor.execute('SET FOREIGN_KEY_CHECKS=1')<|MERGE_RESOLUTION|>--- conflicted
+++ resolved
@@ -729,132 +729,6 @@
     assert not 6 == sqldb._test_exists(cur, '')
 
 
-<<<<<<< HEAD
-=======
-def test__add_obs_info(cur, test_tdms_obj):
-    """Test _add_obs_info."""
-    # ------------------------------------------------------------------------
-    # File 1
-    # For every index in the data enter all of the data
-    for tdms_idx in range(len(test_tdms_obj[0].object("Data", "Idx").data)):
-        assert sqldb._add_obs_info(cur, test_tdms_obj[0], 1, tdms_idx)
-
-    # Check column statistics for the TestId
-    for col in OBS_COLS[:-1]:
-        # First loop through the coloumn names eg. 'Mass', 'DewPoint', etc...
-        cur.execute(GET_STATS_TEST_ID.format(col, 1, 'Observation'))
-        res = cur.fetchall()[0]
-        for idx in range(len(OBS_STATS_1)):
-            # Loop through the length of the dataframe
-            # This allows us to loop through the index values, 'min', 'max'...
-            val = OBS_STATS_1.index.values[idx]
-            # This idx also is used to loop through the querry results
-            assert isclose(res[idx], OBS_STATS_1.loc[val, col])
-
-    for col in OBS_BIT_COLS:
-        cur.execute(GET_BIT_STATS.format(col, 1, 'Observation'))
-        res = cur.fetchall()[0]
-        for idx in range(len(OBS_STATS_1)):
-            val = OBS_STATS_1.index.values[idx]
-            assert isclose(res[idx], OBS_STATS_1.loc[val, col])
-
-    # ------------------------------------------------------------------------
-    # File 2
-    for tdms_idx in range(len(test_tdms_obj[1].object("Data", "Idx").data)):
-        assert sqldb._add_obs_info(cur, test_tdms_obj[1], 2, tdms_idx)
-
-    for col in OBS_COLS:
-        cur.execute(GET_STATS_TEST_ID.format(col, 2, 'Observation'))
-        res = cur.fetchall()[0]
-        for idx in range(len(OBS_STATS_2)):
-            val = OBS_STATS_2.index.values[idx]
-            assert isclose(res[idx], OBS_STATS_2.loc[val, col])
-
-    for col in OBS_BIT_COLS:
-        cur.execute(GET_BIT_STATS.format(col, 2, 'Observation'))
-        res = cur.fetchall()[0]
-        for idx in range(len(OBS_STATS_2)):
-            val = OBS_STATS_2.index.values[idx]
-            assert isclose(res[idx], OBS_STATS_2.loc[val, col])
-
-    # ------------------------------------------------------------------------
-    # File 3
-    for tdms_idx in range(len(test_tdms_obj[2].object("Data", "Idx").data)):
-        assert sqldb._add_obs_info(cur, test_tdms_obj[2], 3, tdms_idx)
-
-    for col in OBS_COLS[:-1]:
-        cur.execute(GET_STATS_TEST_ID.format(col, 3, 'Observation'))
-        res = cur.fetchall()[0]
-        for idx in range(len(OBS_STATS_3)):
-            val = OBS_STATS_3.index.values[idx]
-            assert isclose(res[idx], OBS_STATS_3.loc[val, col])
-
-    for col in OBS_BIT_COLS:
-        cur.execute(GET_BIT_STATS.format(col, 3, 'Observation'))
-        res = cur.fetchall()[0]
-        for idx in range(len(OBS_STATS_3)):
-            val = OBS_STATS_3.index.values[idx]
-            assert isclose(res[idx], OBS_STATS_3.loc[val, col])
-
-    # ------------------------------------------------------------------------
-    # File 4
-    for tdms_idx in range(len(test_tdms_obj[3].object("Data", "Idx").data)):
-        assert sqldb._add_obs_info(cur, test_tdms_obj[3], 4, tdms_idx)
-
-    for col in OBS_COLS:
-        cur.execute(GET_STATS_TEST_ID.format(col, 4, 'Observation'))
-        res = cur.fetchall()[0]
-        for idx in range(len(OBS_STATS_4)):
-            val = OBS_STATS_4.index.values[idx]
-            assert isclose(res[idx], OBS_STATS_4.loc[val, col])
-
-    for col in OBS_BIT_COLS:
-        cur.execute(GET_BIT_STATS.format(col, 4, 'Observation'))
-        res = cur.fetchall()[0]
-        for idx in range(len(OBS_STATS_4)):
-            val = OBS_STATS_4.index.values[idx]
-            assert isclose(res[idx], OBS_STATS_4.loc[val, col])
-
-
-def test__add_temp_info(cur, test_tdms_obj):
-    """Test _add_temp_info."""
-    # ------------------------------------------------------------------------
-    # File 1
-
-    # Add temps with tdms_idx 7 and Idx 8
-    assert sqldb._add_temp_info(cur, test_tdms_obj[0], 1,
-                                TEST_INDEX, TEST_INDEX+1)
-    cur.execute(GET_TEMP_OBS.format(1, TEST_INDEX+1))
-    # Now query these with the TestId and Idx
-    res = [float(r[0]) for r in cur.fetchall()]
-    assert res == TEMP_OBS_1
-
-    # ------------------------------------------------------------------------
-    # File 2
-    assert sqldb._add_temp_info(cur, test_tdms_obj[1], 2,
-                                TEST_INDEX, TEST_INDEX)
-    cur.execute(GET_TEMP_OBS.format(2, TEST_INDEX))
-    res = [float(r[0]) for r in cur.fetchall()]
-    assert res == TEMP_OBS_2
-
-    # ------------------------------------------------------------------------
-    # File 3
-    assert sqldb._add_temp_info(cur, test_tdms_obj[2], 3,
-                                TEST_INDEX, TEST_INDEX+1)
-    cur.execute(GET_TEMP_OBS.format(3, TEST_INDEX+1))
-    res = [float(r[0]) for r in cur.fetchall()]
-    assert res == TEMP_OBS_3
-
-    # ------------------------------------------------------------------------
-    # File 4
-    assert sqldb._add_temp_info(cur, test_tdms_obj[3], 4,
-                                TEST_INDEX, TEST_INDEX+1)
-    cur.execute(GET_TEMP_OBS.format(4, TEST_INDEX+1))
-    res = [float(r[0]) for r in cur.fetchall()]
-    assert res == TEMP_OBS_4
-
-
->>>>>>> 8e97127d
 def test_add_tdms_file(cnx, cur, test_tdms_obj):
     """
     Test add_tdms_file.
