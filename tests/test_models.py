--- conflicted
+++ resolved
@@ -30,12 +30,10 @@
         assert isclose(MODEL.m_1e, 0.010623365736965384)
         assert isclose(MODEL.m_1s, 0.013294255082507034)
         assert isclose(MODEL.rho_m, 1.1793376852254565)
-<<<<<<< HEAD
         assert isclose(MODEL.nu_m, 1.5353455953023276e-05)
         assert isclose(MODEL.alpha_m, 2.157398944861877e-05)
         assert isclose(MODEL.beta_m, 0.0034100596760443308)
         assert isclose(MODEL.beta_star_m, 0.6033861519510446)
-=======
         assert MODEL.solution is None
 
     def test_repr(self):
@@ -45,7 +43,6 @@
     def test_str(self):
         """print(str(<MODEL>))"""
         assert MODEL.__str__() == test_const.STR
->>>>>>> 4cbf033a
 
     def test_get_ref_state(self):
         """Test the ability to evaluate film values based on various rules."""
@@ -73,21 +70,6 @@
         assert isclose(MODEL.rho_m, 1.1758589997836344)
         MODEL.temp_s = 291.5
 
-<<<<<<< HEAD
-    def test_repr(self):
-        """print(repr(<MODEL>))"""
-        assert MODEL.__repr__() == test_const.REPR
-
-    def test_str(self):
-        """print(str(<MODEL>))"""
-        assert MODEL.__str__() == test_const.STR
-
-    def test_get_f12(self):
-        """Test the calculation of the view factor F_{12}."""
-        assert isclose(MODEL.get_f12(), 0.1715728752538097)
-=======
->>>>>>> 4cbf033a
-
 class Test_OneDimIsoLiqNoRad(object):
     """Unit testing of OneDimIsoLiqNoRad class."""
 
@@ -105,23 +87,17 @@
 
     def test_solve_iteratively(self):
         count = ONEDIM_ISOLIQ_NORAD.solve_iteratively()
-<<<<<<< HEAD
-        assert count == 43
-        assert isclose(ONEDIM_ISOLIQ_NORAD.mddp, 1.65263956378e-06)
-        assert isclose(ONEDIM_ISOLIQ_NORAD.q_m, -4.06602294335)
-        assert isclose(ONEDIM_ISOLIQ_NORAD.temp_s, 290.276252547)
-
-    def test_eval_props(self):
-        """Test the evaluation of the Rayleigh number"""
-        assert isclose(ONEDIM_ISOLIQ_NORAD.Ra_number, -12184.705621803925)
-=======
         assert count == 126
         assert isclose(ONEDIM_ISOLIQ_NORAD.solution['mddp'], 1.6526395638614737e-06)
         assert isclose(ONEDIM_ISOLIQ_NORAD.solution['q_m'], -4.0660229435638495)
         assert isclose(ONEDIM_ISOLIQ_NORAD.solution['temp_s'], 290.27625254693885)
         assert isclose(ONEDIM_ISOLIQ_NORAD.temp_s,
                        ONEDIM_ISOLIQ_NORAD.solution['temp_s'])
->>>>>>> 4cbf033a
+
+    def test_eval_props(self):
+        """Test the evaluation of the Rayleigh number"""
+        assert isclose(ONEDIM_ISOLIQ_NORAD.Ra_number, -12184.705621803925)
+
 
 class Test_OneDimIsoLiqBlackRad(object):
     """Unit testing of OneDimIsoLiqBlackRad class."""
@@ -142,19 +118,12 @@
 
     def test_solve_iteratively(self):
         count = ONEDIM_ISOLIQ_BLACKRAD.solve_iteratively()
-<<<<<<< HEAD
-        assert count == 21
-        assert isclose(ONEDIM_ISOLIQ_BLACKRAD.mddp, 4.31348878793e-06)
-        assert isclose(ONEDIM_ISOLIQ_BLACKRAD.q_m, -1.37760426483)
-        assert isclose(ONEDIM_ISOLIQ_BLACKRAD.temp_s, 293.406541019)
-
-    def test_eval_props(self):
-        """Test the evaluation of the Rayleigh number"""
-        assert isclose(ONEDIM_ISOLIQ_BLACKRAD.Ra_number, -2200.886053286315)
-=======
         assert count == 34
         assert isclose(ONEDIM_ISOLIQ_BLACKRAD.solution['mddp'], 4.3134887884960156e-06)
         assert isclose(ONEDIM_ISOLIQ_BLACKRAD.solution['q_m'], -1.3776042647982443)
         assert isclose(ONEDIM_ISOLIQ_BLACKRAD.solution['q_r'], -9.2030040325246905)
         assert isclose(ONEDIM_ISOLIQ_BLACKRAD.solution['temp_s'], 293.40654101908603)
->>>>>>> 4cbf033a
+
+    def test_eval_props(self):
+        """Test the evaluation of the Rayleigh number"""
+        assert isclose(ONEDIM_ISOLIQ_BLACKRAD.Ra_number, -2200.886053286315)