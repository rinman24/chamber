"""Constants for the UCSD Chamber Experiment."""
from datetime import datetime
from decimal import Decimal
from math import log, sqrt
from os import getcwd

import pytz

# Constants for test_sqldb.py
SETTINGS_TEST_1 = {'IsMass': 1,
                   'InitialDewPoint': 100,
                   'InitialDuty': 100,
                   'InitialMass': 0.07,
                   'InitialPressure': 100000,
                   'InitialTemp': 290,
                   'TimeStep': 1}

SETTINGS_TEST_2 = {'IsMass': 1,
                   'InitialDewPoint': 500,
                   'InitialDuty': 1000,
                   'InitialMass': 20,
                   'InitialPressure': 8,
                   'InitialTemp': 400,
                   'TimeStep': 20}

SETTINGS_TEST_3 = {'IsMass': 0,
                   'InitialDewPoint': 100,
                   'InitialDuty': 100,
                   'InitialPressure': 100000,
                   'InitialTemp': 290,
                   'TimeStep': 1}


TEST_DIRECTORY = getcwd() + "/tests/data_transfer_test_files"

CORRECT_FILE_LIST = [getcwd() + "/tests/data_transfer_test_files/ismass_test_0_01.tdms",
                     getcwd() + "/tests/data_transfer_test_files/ismass_test_1_02.tdms",
                     getcwd() + "/tests/data_transfer_test_files/tdms_test_folder/ismass_test_1_04.tdms",
                     getcwd() + "/tests/data_transfer_test_files/tdms_test_folder/tdms_test_folder_full/ismass_test_0_03.tdms"]

INCORRECT_FILE_LIST = [getcwd() + "/tests/data_transfer_test_files/py.tdmstest",
                       getcwd() + "/tests/data_transfer_test_files/ismass_test_0_01.tdms_index",
                       getcwd() + "/tests/data_transfer_test_files/ismass_test_1_02.tdms_index",
                       getcwd() + "/tests/data_transfer_test_files/tdms_test_folder/ismass_test_1_04.tdms_index",
                       getcwd() + "/tests/data_transfer_test_files/tdms_test_folder/tdms_test_folder_full/ismass_test_0_03.tdms_index"]

TDMS_TEST_FILE_MF =  getcwd() + "/tests/data_transfer_test_files/ismass_test_0_01.tdms"

TDMS_TEST_FILE_MF_SETTING = {'IsMass' : 0,
                            'InitialDewPoint': '289.70',
                            'InitialDuty': '0.0',
                            'InitialPressure': 99649,
                            'InitialTemp': '296.57',
                            'TimeStep': '1.00'}

TDMS_TEST_FILE_MF_TESTS = {'Author': "ADL",
                      'DateTime': datetime(2017, 9, 11, 21, 25, 55, 23629, pytz.UTC),
                      'Description': ("This is the Stefan Tube on the balance with no water in it and the thermocouples disconnected. "
                                      "The point of this study is to determine if the tube is stable with the thermocouple ports on "
                                      "without the thermocouple wires conected.")}

TDMS_TEST_FILE_MF_OBS_09 = {'CapManOk': 1,
                  'DewPoint': '289.71',
                  'Duty': '0.0',
                  'Idx': 9,
                  'OptidewOk': 1,
                  'PowOut': '-0.0013',
                  'PowRef': '-0.0016',
                  'Pressure': 99684}

TDMS_TEST_FILE_MF_THM_07 = '296.60'

TDMS_TEST_FILE_MT =  getcwd() + "/tests/data_transfer_test_files/ismass_test_1_02.tdms"

TDMS_TEST_FILE_MT_SETTING = {'IsMass' : 1,
                            'InitialDewPoint': '289.73',
                            'InitialDuty': '0.0',
                            'InitialMass': '0.0874270',
                            'InitialPressure': 99662,
                            'InitialTemp': '296.57',
                            'TimeStep': '1.00'}

TDMS_TEST_FILE_MT_TESTS = {'Author': "ADL",
                      'DateTime': datetime(2017, 9, 11, 21, 26, 59, 523318, pytz.UTC),
                      'Description': ("This is the Stefan Tube on the balance with no water in it and the thermocouples disconnected. "
                                      "The point of this study is to determine if the tube is stable with the thermocouple ports on "
                                      "without the thermocouple wires conected.")}

TDMS_TEST_FILE_MT_OBS_09 = {'CapManOk': 1,
                  'DewPoint': '289.71',
                  'Duty': '0.0',
                  'Idx': 9,
                  'Mass': '0.0874270',
                  'OptidewOk': 1,
                  'PowOut': '-0.0013',
                  'PowRef': '-0.0015',
                  'Pressure': 99640}

TDMS_TEST_FILE_MT_THM_07 = '296.59'

TEST_INDEX = 7
TC_INDEX = 7

<<<<<<< HEAD
# Constants for test_results.py
NORM_TEST = [1, 3, 5, 4, 7]
NORM_TEST_RESULT = [0, 1/3, 2/3, 1/2, 1]

=======
>>>>>>> 6d14b4a9
# Constants for test_models.py
SETTINGS = dict(length=0.03, pressure=99950, ref='mean', rule='Mills', temp_dp=288, temp_e=295)

REPR = 'settings = dict(length=0.03, pressure=99950, temp_dp=288, temp_e=295)\n'+\
       "Model(settings, ref='Mills', rule='mean')"

STR = ('--------- Settings ---------\n' +
       'Length:\t\t0.03\n' +
       'Pressure:\t99950\n' +
       'Reference:\tMills\n' +
       'Rule:\t\tmean\n' +
       'Temp_DP:\t288\n' +
       'Temp_e:\t\t295\n' +
<<<<<<< HEAD
       '-------- Properties --------\n' +
       'D_12:\t\t2.57242e-05\n' +
       'h_fg:\t\t2.43729e+06\n' +
       'm_1e:\t\t0.0106234\n' +
       'm_1s:\t\t0.0224033\n' +
       'rho_m:\t\t1.1593')
=======
       'Temp_s:\t\t291.5\n' +
       '-------- Properties --------\n' +
       'D_12:\t\t2.52163e-05\n' +
       'h_fg:\t\t2.45387e+06\n' +
       'm_1e:\t\t0.0106234\n' +
       'm_1s:\t\t0.0146101\n' +
       'rho_m:\t\t1.17586')
>>>>>>> 6d14b4a9
<|MERGE_RESOLUTION|>--- conflicted
+++ resolved
@@ -101,13 +101,10 @@
 TEST_INDEX = 7
 TC_INDEX = 7
 
-<<<<<<< HEAD
 # Constants for test_results.py
 NORM_TEST = [1, 3, 5, 4, 7]
 NORM_TEST_RESULT = [0, 1/3, 2/3, 1/2, 1]
 
-=======
->>>>>>> 6d14b4a9
 # Constants for test_models.py
 SETTINGS = dict(length=0.03, pressure=99950, ref='mean', rule='Mills', temp_dp=288, temp_e=295)
 
@@ -121,19 +118,10 @@
        'Rule:\t\tmean\n' +
        'Temp_DP:\t288\n' +
        'Temp_e:\t\t295\n' +
-<<<<<<< HEAD
-       '-------- Properties --------\n' +
-       'D_12:\t\t2.57242e-05\n' +
-       'h_fg:\t\t2.43729e+06\n' +
-       'm_1e:\t\t0.0106234\n' +
-       'm_1s:\t\t0.0224033\n' +
-       'rho_m:\t\t1.1593')
-=======
        'Temp_s:\t\t291.5\n' +
        '-------- Properties --------\n' +
        'D_12:\t\t2.52163e-05\n' +
        'h_fg:\t\t2.45387e+06\n' +
        'm_1e:\t\t0.0106234\n' +
        'm_1s:\t\t0.0146101\n' +
-       'rho_m:\t\t1.17586')
->>>>>>> 6d14b4a9
+       'rho_m:\t\t1.17586')